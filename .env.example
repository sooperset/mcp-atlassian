--- conflicted
+++ resolved
@@ -1,33 +1,18 @@
 # Note: Do not use double quotes for any values in this file
-<<<<<<< HEAD
-#
-# Confluence
-CONFLUENCE_URL=https://your-domain.atlassian.net/wiki  # Your Confluence cloud URL
-CONFLUENCE_USERNAME=your.email@domain.com              # Your Atlassian account email
-CONFLUENCE_API_TOKEN=your_api_token                    # API token for Confluence
-CONFLUENCE_SPACES_FILTER=DEV,TEAM,DOC                  # Optional: Comma-separated list of space keys to filter search results
-=======
->>>>>>> f6da5274
 
 # Transport options (CLI: --transport [stdio|sse], --port PORT)
 # Default: stdio transport
 
-<<<<<<< HEAD
-#
-# Jira Cloud
-JIRA_URL=https://your-domain.atlassian.net            # Your Jira cloud URL
-JIRA_USERNAME=your.email@domain.com                   # Your Atlassian account email
-JIRA_API_TOKEN=your_api_token                         # API token for Jira Cloud
-JIRA_PROJECTS_FILTER=PROJ,DEV,SUPPORT                 # Optional: Comma-separated list of project keys to filter search results
-=======
 # Read-only mode (disables all write operations) (CLI: --read-only)
 # READ_ONLY_MODE=true
->>>>>>> f6da5274
 
 # Confluence Cloud (CLI: --confluence-url, --confluence-username, --confluence-token)
 CONFLUENCE_URL=https://your-domain.atlassian.net/wiki
 CONFLUENCE_USERNAME=your.email@domain.com
 CONFLUENCE_API_TOKEN=your_api_token
+
+# Optional Confluence filters (CLI: --confluence-spaces-filter)
+# CONFLUENCE_SPACES_FILTER=DEV,TEAM,DOC                # Optional: Filter Confluence spaces
 
 # Confluence Server/Data Center (CLI: --confluence-url, --confluence-personal-token, --[no-]confluence-ssl-verify)
 # CONFLUENCE_URL=https://confluence.your-company.com
@@ -39,6 +24,9 @@
 JIRA_USERNAME=your.email@domain.com
 JIRA_API_TOKEN=your_api_token
 
+# Optional Jira filters (CLI: --jira-projects-filter)
+# JIRA_PROJECTS_FILTER=PROJ,DEV,SUPPORT              # Optional: Filter Jira projects
+
 # Jira Server/Data Center (CLI: --jira-url, --jira-personal-token, --[no-]jira-ssl-verify)
 # JIRA_URL=https://jira.your-company.com
 # JIRA_PERSONAL_TOKEN=your_personal_access_token
