[project]
name = "mcp-atlassian"
dynamic = ["version"]
description = "The Model Context Protocol (MCP) Atlassian integration is an open-source implementation that bridges Atlassian products (Jira and Confluence) with AI language models following Anthropic's MCP specification. This project enables secure, contextual AI interactions with Atlassian tools while maintaining data privacy and security. Key features include:"
readme = "README.md"
requires-python = ">=3.10"
dependencies = [
    "atlassian-python-api>=4.0.0",
    "requests[socks]>=2.31.0",
    "beautifulsoup4>=4.12.3",
    "httpx>=0.28.0",
    "mcp>=1.8.0,<2.0.0",
<<<<<<< HEAD
    "fastmcp>=2.13.1,<3.0.0",
=======
    "fastmcp>=2.9.0,<3.0.0",
>>>>>>> 7e48dfcf
    "python-dotenv>=1.0.1",
    "markdownify>=0.11.6",
    "markdown>=3.7.0",
    "markdown-to-confluence>=0.3.0,<0.4.0",
    "pydantic>=2.10.6",
    "click>=8.1.7",
    "uvicorn>=0.27.1",
    "starlette>=0.37.1",
    "thefuzz>=0.22.1",
    "python-dateutil>=2.9.0.post0",
    "types-python-dateutil>=2.9.0.20241206",
    "keyring>=25.6.0",
    "cachetools>=5.0.0",
    "types-cachetools>=5.5.0.20240820",
]
[[project.authors]]
name = "sooperset"
email = "soomiles.dev@gmail.com"

[build-system]
requires = ["hatchling", "uv-dynamic-versioning>=0.7.0"]
build-backend = "hatchling.build"

[project.scripts]
mcp-atlassian = "mcp_atlassian:main"

[dependency-groups]
dev = [
    "uv>=0.1.0",
    "pytest>=8.0.0",
    "pytest-cov>=4.1.0",
    "pytest-asyncio>=0.23.0",
    "pre-commit>=3.6.0",
    "ruff>=0.3.0",
    "black>=24.2.0",
    "mypy>=1.8.0",
    "mcp[cli]>=1.3.0"
]

[tool.ruff]
exclude = [
    ".bzr",
    ".direnv",
    ".eggs",
    ".git",
    ".git-rewrite",
    ".hg",
    ".mypy_cache",
    ".nox",
    ".pants.d",
    ".pytype",
    ".ruff_cache",
    ".svn",
    ".tox",
    ".venv",
    "__pypackages__",
    "_build",
    "buck-out",
    "build",
    "dist",
    "node_modules",
    "venv",
]
line-length = 88
indent-width = 4
target-version = "py310"

[tool.ruff.lint]
select = ["E", "F", "B", "W", "I", "N", "UP", "ANN", "S", "BLE", "FBT", "C4", "DTZ", "T10", "EM", "ISC", "ICN"]
ignore = ["ANN401", "EM101"]
fixable = ["ALL"]
unfixable = []
dummy-variable-rgx = "^(_+|(_+[a-zA-Z0-9_]*[a-zA-Z0-9]+?))$"

[tool.ruff.lint.per-file-ignores]
"tests/**/*.py" = ["S", "ANN", "B017"]
"tests/fixtures/*.py" = ["E501"]
"src/mcp_atlassian/server.py" = ["E501"]

[tool.ruff.format]
quote-style = "double"
indent-style = "space"
skip-magic-trailing-comma = false
line-ending = "auto"

[tool.mypy]
python_version = "3.10"
ignore_missing_imports = true
follow_imports = "silent"
allow_untyped_defs = true
allow_incomplete_defs = true
allow_untyped_calls = true
allow_untyped_decorators = true
no_implicit_optional = false
strict_optional = false
warn_return_any = false
warn_unused_ignores = false
warn_redundant_casts = false
warn_no_return = false
warn_unreachable = false
check_untyped_defs = false
disallow_any_generics = false
disallow_subclassing_any = false
explicit_package_bases = true



[tool.pytest.ini_options]
asyncio_mode = "auto"
asyncio_default_fixture_loop_scope = "function"

[tool.pytest.ini_options]
# Use asyncio backend only for anyio tests
# Trio backend is not compatible with FastMCP Client initialization
asyncio_mode = "auto"
anyio_backends = ["asyncio"]

[tool.hatch.version]
source = "uv-dynamic-versioning"

[tool.uv-dynamic-versioning]
vcs = "git"
style = "pep440"
bump = true
fallback-version = "0.0.0"<|MERGE_RESOLUTION|>--- conflicted
+++ resolved
@@ -10,11 +10,7 @@
     "beautifulsoup4>=4.12.3",
     "httpx>=0.28.0",
     "mcp>=1.8.0,<2.0.0",
-<<<<<<< HEAD
-    "fastmcp>=2.13.1,<3.0.0",
-=======
     "fastmcp>=2.9.0,<3.0.0",
->>>>>>> 7e48dfcf
     "python-dotenv>=1.0.1",
     "markdownify>=0.11.6",
     "markdown>=3.7.0",
@@ -126,12 +122,6 @@
 asyncio_mode = "auto"
 asyncio_default_fixture_loop_scope = "function"
 
-[tool.pytest.ini_options]
-# Use asyncio backend only for anyio tests
-# Trio backend is not compatible with FastMCP Client initialization
-asyncio_mode = "auto"
-anyio_backends = ["asyncio"]
-
 [tool.hatch.version]
 source = "uv-dynamic-versioning"
 
