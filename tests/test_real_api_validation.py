"""
Test file for validating the refactored FastMCP tools with real API data.

This test file connects to real Jira and Confluence instances to validate
that our model refactoring works correctly with actual API data.

These tests will be skipped if the required environment variables are not set
or if the --use-real-data flag is not passed to pytest.

To run these tests:
    pytest tests/test_real_api_validation.py --use-real-data

Required environment variables:
    - JIRA_URL, JIRA_USERNAME, JIRA_API_TOKEN
    - CONFLUENCE_URL, CONFLUENCE_USERNAME, CONFLUENCE_API_TOKEN
    - JIRA_TEST_ISSUE_KEY, JIRA_TEST_EPIC_KEY
    - CONFLUENCE_TEST_PAGE_ID, JIRA_TEST_PROJECT_KEY, CONFLUENCE_TEST_SPACE_KEY, CONFLUENCE_TEST_SPACE_KEY
"""

import datetime
import json
import os
import uuid
from collections.abc import Callable, Generator, Sequence

import pytest
from fastmcp import Client
from fastmcp.client import FastMCPTransport
from mcp.types import TextContent

from mcp_atlassian.confluence import ConfluenceFetcher
from mcp_atlassian.confluence.comments import CommentsMixin as ConfluenceCommentsMixin
from mcp_atlassian.confluence.config import ConfluenceConfig
from mcp_atlassian.confluence.labels import LabelsMixin as ConfluenceLabelsMixin
from mcp_atlassian.confluence.pages import PagesMixin
from mcp_atlassian.confluence.search import SearchMixin as ConfluenceSearchMixin
from mcp_atlassian.jira import JiraFetcher
from mcp_atlassian.jira.config import JiraConfig
from mcp_atlassian.jira.links import LinksMixin
from mcp_atlassian.models.confluence import (
    ConfluenceComment,
    ConfluenceLabel,
    ConfluencePage,
)
from mcp_atlassian.models.jira import JiraIssueLinkType
from mcp_atlassian.servers import main_mcp


# Resource tracking for cleanup
class ResourceTracker:
    """Tracks resources created during tests for cleanup."""

    def __init__(self):
        self.jira_issues: list[str] = []
        self.confluence_pages: list[str] = []
        self.confluence_comments: list[str] = []
        self.jira_comments: list[str] = []

    def add_jira_issue(self, issue_key: str) -> None:
        """Track a Jira issue for later cleanup."""
        self.jira_issues.append(issue_key)

    def add_confluence_page(self, page_id: str) -> None:
        """Track a Confluence page for later cleanup."""
        self.confluence_pages.append(page_id)

    def add_confluence_comment(self, comment_id: str) -> None:
        """Track a Confluence comment for later cleanup."""
        self.confluence_comments.append(comment_id)

    def add_jira_comment(self, issue_key: str, comment_id: str) -> None:
        """Track a Jira comment for later cleanup."""
        self.jira_comments.append((issue_key, comment_id))

    def cleanup(
        self,
        jira_client: JiraFetcher | None = None,
        confluence_client: ConfluenceFetcher | None = None,
    ) -> None:
        """Clean up all tracked resources."""
        if jira_client:
            for issue_key, comment_id in self.jira_comments:
                try:
                    jira_client.delete_comment(issue_key, comment_id)
                    print(f"Deleted Jira comment {comment_id} from issue {issue_key}")
                except Exception as e:
                    print(f"Failed to delete Jira comment {comment_id}: {e}")

            for issue_key in self.jira_issues:
                try:
                    jira_client.delete_issue(issue_key)
                    print(f"Deleted Jira issue {issue_key}")
                except Exception as e:
                    print(f"Failed to delete Jira issue {issue_key}: {e}")

        if confluence_client:
            for comment_id in self.confluence_comments:
                try:
                    confluence_client.delete_comment(comment_id)
                    print(f"Deleted Confluence comment {comment_id}")
                except Exception as e:
                    print(f"Failed to delete Confluence comment {comment_id}: {e}")

            for page_id in self.confluence_pages:
                try:
                    confluence_client.delete_page(page_id)
                    print(f"Deleted Confluence page {page_id}")
                except Exception as e:
                    print(f"Failed to delete Confluence page {page_id}: {e}")


@pytest.fixture
def jira_config() -> JiraConfig:
    """Create a JiraConfig from environment variables."""
    return JiraConfig.from_env()


@pytest.fixture
def confluence_config() -> ConfluenceConfig:
    """Create a ConfluenceConfig from environment variables."""
    return ConfluenceConfig.from_env()


@pytest.fixture
def jira_client(jira_config: JiraConfig) -> JiraFetcher:
    """Create a JiraFetcher instance."""
    return JiraFetcher(config=jira_config)


@pytest.fixture
def confluence_client(confluence_config: ConfluenceConfig) -> ConfluenceFetcher:
    """Create a ConfluenceFetcher instance."""
    return ConfluenceFetcher(config=confluence_config)


@pytest.fixture
def test_issue_key() -> str:
    """Get test issue key from environment."""
    issue_key = os.environ.get("JIRA_TEST_ISSUE_KEY")
    if not issue_key:
        pytest.skip("JIRA_TEST_ISSUE_KEY environment variable not set")
    return issue_key


@pytest.fixture
def test_epic_key() -> str:
    """Get test epic key from environment."""
    epic_key = os.environ.get("JIRA_TEST_EPIC_KEY")
    if not epic_key:
        pytest.skip("JIRA_TEST_EPIC_KEY environment variable not set")
    return epic_key


@pytest.fixture
def test_page_id() -> str:
    """Get test Confluence page ID from environment."""
    page_id = os.environ.get("CONFLUENCE_TEST_PAGE_ID")
    if not page_id:
        pytest.skip("CONFLUENCE_TEST_PAGE_ID environment variable not set")
    return page_id


@pytest.fixture
def test_project_key() -> str:
    """Get test Jira project key from environment."""
    project_key = os.environ.get("JIRA_TEST_PROJECT_KEY")
    if not project_key:
        pytest.skip("JIRA_TEST_PROJECT_KEY environment variable not set")
    return project_key


@pytest.fixture
def test_space_key() -> str:
    """Get test Confluence space key from environment."""
    space_key = os.environ.get("CONFLUENCE_TEST_SPACE_KEY")
    if not space_key:
        pytest.skip("CONFLUENCE_TEST_SPACE_KEY environment variable not set")
    return space_key


@pytest.fixture
def test_board_id() -> str:
    """Get test Jira board ID from environment."""
    board_id = os.environ.get("JIRA_TEST_BOARD_ID")
    if not board_id:
        pytest.skip("JIRA_TEST_BOARD_ID environment variable not set")
    return board_id


@pytest.fixture
def resource_tracker() -> Generator[ResourceTracker, None, None]:
    """Create and yield a ResourceTracker that will be used to clean up after tests."""
    tracker = ResourceTracker()
    yield tracker


@pytest.fixture
def cleanup_resources(
    resource_tracker: ResourceTracker,
    jira_client: JiraFetcher,
    confluence_client: ConfluenceFetcher,
) -> Callable[[], None]:
    """Return a function that can be called to clean up resources."""

    def _cleanup():
        resource_tracker.cleanup(
            jira_client=jira_client, confluence_client=confluence_client
        )

    return _cleanup


# Only use asyncio backend for anyio tests
pytestmark = pytest.mark.anyio(backends=["asyncio"])


@pytest.fixture(scope="class")
async def api_validation_client():
    """Provides a FastMCP client connected to the main server for tool calls."""
    transport = FastMCPTransport(main_mcp)
    client = Client(transport=transport)
    async with client as connected_client:
        yield connected_client


async def call_tool(
    client: Client, tool_name: str, arguments: dict
) -> list[TextContent]:
    """Helper function to call tools via the client."""
    return await client.call_tool(tool_name, arguments)


class TestRealJiraValidation:
    """
    Test class for validating Jira models with real API data.

    These tests will be skipped if:
    1. The --use-real-data flag is not passed to pytest
    2. The required Jira environment variables are not set
    """

    @pytest.mark.anyio
    async def test_get_issue(self, use_real_jira_data, api_validation_client):
        """Test that get_issue returns a proper JiraIssue model."""
        if not use_real_jira_data:
            pytest.skip("Real Jira data testing is disabled")

        issue_key = os.environ.get("JIRA_TEST_ISSUE_KEY", "TES-143")

        result_content = await call_tool(
            api_validation_client, "jira_get_issue", {"issue_key": issue_key}
        )

        assert result_content and isinstance(result_content[0], TextContent)
        issue_data = json.loads(result_content[0].text)

        assert isinstance(issue_data, dict)
        assert issue_data.get("key") == issue_key
        assert "id" in issue_data
        assert "summary" in issue_data

    @pytest.mark.anyio
    async def test_search_issues(self, use_real_jira_data, api_validation_client):
        """Test that search_issues returns JiraIssue models."""
        if not use_real_jira_data:
            pytest.skip("Real Jira data testing is disabled")

        jql = 'project = "TES" ORDER BY created DESC'
        result_content = await call_tool(
            api_validation_client, "jira_search", {"jql": jql, "limit": 5}
        )

        assert result_content and isinstance(result_content[0], TextContent)
        search_data = json.loads(result_content[0].text)

        assert isinstance(search_data, dict)
        assert "issues" in search_data
        assert isinstance(search_data["issues"], list)
        assert len(search_data["issues"]) > 0

        for issue_dict in search_data["issues"]:
            assert isinstance(issue_dict, dict)
            assert "key" in issue_dict
            assert "id" in issue_dict
            assert "summary" in issue_dict

    @pytest.mark.anyio
    async def test_get_issue_comments(self, use_real_jira_data, api_validation_client):
        """Test that issue comments are properly converted to JiraComment models."""
        if not use_real_jira_data:
            pytest.skip("Real Jira data testing is disabled")

        issue_key = os.environ.get("JIRA_TEST_ISSUE_KEY", "TES-143")

        result_content = await call_tool(
            api_validation_client,
            "jira_get_issue",
            {"issue_key": issue_key, "fields": "comment", "comment_limit": 5},
        )
        issue_data = json.loads(result_content[0].text)

        for comment in issue_data["comments"]:
            assert isinstance(comment, dict)
            assert "body" in comment or "author" in comment


class TestRealConfluenceValidation:
    """
    Test class for validating Confluence models with real API data.

    These tests will be skipped if:
    1. The --use-real-data flag is not passed to pytest
    2. The required Confluence environment variables are not set
    """

    def test_get_page_content(self, use_real_confluence_data, test_page_id):
        """Test that get_page_content returns a proper ConfluencePage model."""
        if not use_real_confluence_data:
            pytest.skip("Real Confluence data testing is disabled")

        config = ConfluenceConfig.from_env()
        pages_client = PagesMixin(config=config)

        page = pages_client.get_page_content(test_page_id)

        assert isinstance(page, ConfluencePage)
        assert page.id == test_page_id
        assert page.title is not None
        assert page.content is not None

        assert page.space is not None
        assert page.space.key is not None

        assert page.content_format in ["storage", "view", "markdown"]

    def test_get_page_comments(self, use_real_confluence_data, test_page_id):
        """Test that page comments are properly converted to ConfluenceComment models."""
        if not use_real_confluence_data:
            pytest.skip("Real Confluence data testing is disabled")

        config = ConfluenceConfig.from_env()
        comments_client = ConfluenceCommentsMixin(config=config)

        comments = comments_client.get_page_comments(test_page_id)

        if len(comments) == 0:
            pytest.skip("Test page has no comments")

        for comment in comments:
            assert isinstance(comment, ConfluenceComment)
            assert comment.id is not None
            assert comment.body is not None

    def test_get_page_labels(self, use_real_confluence_data, test_page_id):
        """Test that page labels are properly converted to ConfluenceLabel models."""
        if not use_real_confluence_data:
            pytest.skip("Real Confluence data testing is disabled")

        config = ConfluenceConfig.from_env()
        labels_client = ConfluenceLabelsMixin(config=config)

        labels = labels_client.get_page_labels(test_page_id)

        if len(labels) == 0:
            pytest.skip("Test page has no labels")

        for label in labels:
            assert isinstance(label, ConfluenceLabel)
            assert label.id is not None
            assert label.name is not None

    def test_search_content(self, use_real_confluence_data):
        """Test that search returns ConfluencePage models."""
        if not use_real_confluence_data:
            pytest.skip("Real Confluence data testing is disabled")

        config = ConfluenceConfig.from_env()
        search_client = ConfluenceSearchMixin(config=config)

        cql = 'type = "page" ORDER BY created DESC'
        results = search_client.search(cql, limit=5)

        assert len(results) > 0
        for page in results:
            assert isinstance(page, ConfluencePage)
            assert page.id is not None
            assert page.title is not None


@pytest.mark.anyio
async def test_jira_get_issue(jira_client: JiraFetcher, test_issue_key: str) -> None:
    """Test retrieving an issue from Jira."""
    issue = jira_client.get_issue(test_issue_key)

    assert issue is not None
    assert issue.key == test_issue_key
    assert hasattr(issue, "fields") or hasattr(issue, "summary")


@pytest.mark.anyio
async def test_jira_get_issue_with_fields(
    jira_client: JiraFetcher, test_issue_key: str
) -> None:
    """Test retrieving a Jira issue with specific fields."""
    full_issue = jira_client.get_issue(test_issue_key)
    assert full_issue is not None

    limited_issue = jira_client.get_issue(
        test_issue_key, fields="summary,description,customfield_*"
    )

    assert limited_issue is not None
    assert limited_issue.key == test_issue_key
    assert limited_issue.summary is not None

    full_data = full_issue.to_simplified_dict()
    limited_data = limited_issue.to_simplified_dict()

    assert "key" in full_data and "key" in limited_data
    assert "id" in full_data and "id" in limited_data
    assert "summary" in full_data and "summary" in limited_data

    assert "description" in limited_data

    custom_fields_found = False
    for field in limited_data:
        if field.startswith("customfield_"):
            custom_fields_found = True
            break

    if "assignee" in full_data and "assignee" not in limited_data:
        assert "assignee" not in limited_data
    if "status" in full_data and "status" not in limited_data:
        assert "status" not in limited_data

    list_fields_issue = jira_client.get_issue(
        test_issue_key, fields=["summary", "status"]
    )

    assert list_fields_issue is not None
    list_data = list_fields_issue.to_simplified_dict()
    assert "summary" in list_data
    if "status" in full_data:
        assert "status" in list_data


@pytest.mark.anyio
async def test_jira_get_epic_issues(
    jira_client: JiraFetcher, test_epic_key: str
) -> None:
    """Test retrieving issues linked to an epic from Jira."""
    issues = jira_client.get_epic_issues(test_epic_key)

    assert isinstance(issues, list)

    if issues:
        for issue in issues:
            assert hasattr(issue, "key")
            assert hasattr(issue, "id")


@pytest.mark.anyio
async def test_confluence_get_page_content(
    confluence_client: ConfluenceFetcher, test_page_id: str
) -> None:
    """Test retrieving a page from Confluence."""
    page = confluence_client.get_page_content(test_page_id)

    assert page is not None
    assert page.id == test_page_id
    assert page.title is not None


@pytest.mark.anyio
async def test_jira_create_issue(
    jira_client: JiraFetcher,
    test_project_key: str,
    resource_tracker: ResourceTracker,
    cleanup_resources: Callable[[], None],
) -> None:
    """Test creating an issue in Jira."""
    test_id = str(uuid.uuid4())[:8]
    summary = f"Test Issue (API Validation) {test_id}"
    description = "This is a test issue created by the API validation tests. It should be automatically deleted."

    try:
        issue = jira_client.create_issue(
            project_key=test_project_key,
            summary=summary,
            description=description,
            issue_type="Task",
        )

        resource_tracker.add_jira_issue(issue.key)

        assert issue is not None
        assert issue.key.startswith(test_project_key)
        assert issue.summary == summary

        retrieved_issue = jira_client.get_issue(issue.key)
        assert retrieved_issue is not None
        assert retrieved_issue.key == issue.key
        assert retrieved_issue.summary == summary
    finally:
        cleanup_resources()


@pytest.mark.anyio
async def test_jira_create_subtask(
    jira_client: JiraFetcher,
    test_project_key: str,
    test_issue_key: str,
    test_epic_key: str,
    resource_tracker: ResourceTracker,
    cleanup_resources: Callable[[], None],
) -> None:
    """Test creating a subtask in Jira linked to a specified parent and epic."""
    test_id = str(uuid.uuid4())[:8]
    subtask_summary = f"Subtask Test Issue {test_id}"

    try:
        parent_issue_key = test_issue_key

        subtask_issue = jira_client.create_issue(
            project_key=test_project_key,
            summary=subtask_summary,
            description=f"This is a test subtask linked to parent {parent_issue_key} and epic {test_epic_key}",
            issue_type="Subtask",
            parent=parent_issue_key,
            epic_link=test_epic_key,
        )

        resource_tracker.add_jira_issue(subtask_issue.key)

        assert subtask_issue is not None
        assert subtask_issue.key.startswith(test_project_key)
        assert subtask_issue.summary == subtask_summary

        retrieved_subtask = jira_client.get_issue(subtask_issue.key)
        assert retrieved_subtask is not None
        assert retrieved_subtask.key == subtask_issue.key

        if hasattr(retrieved_subtask, "fields"):
            if hasattr(retrieved_subtask.fields, "parent"):
                assert retrieved_subtask.fields.parent.key == parent_issue_key

            field_ids = jira_client.get_field_ids_to_epic()
            epic_link_field = field_ids.get("epic_link") or field_ids.get("Epic Link")

            if epic_link_field and hasattr(retrieved_subtask.fields, epic_link_field):
                epic_key = getattr(retrieved_subtask.fields, epic_link_field)
                assert epic_key == test_epic_key

        print(
            f"\nCreated subtask {subtask_issue.key} under parent {parent_issue_key} and epic {test_epic_key}"
        )

    finally:
        cleanup_resources()


@pytest.mark.anyio
async def test_jira_create_task_with_parent(
    jira_client: JiraFetcher,
    test_project_key: str,
    test_epic_key: str,
    resource_tracker: ResourceTracker,
    cleanup_resources: Callable[[], None],
) -> None:
    """Test creating a task in Jira with a parent issue (non-subtask)."""
    test_id = str(uuid.uuid4())[:8]
    task_summary = f"Task with Parent Test {test_id}"

    try:
        parent_issue_key = test_epic_key

        try:
            task_issue = jira_client.create_issue(
                project_key=test_project_key,
                summary=task_summary,
                description=f"This is a test task linked to parent {parent_issue_key}",
                issue_type="Task",
                parent=parent_issue_key,
            )

            resource_tracker.add_jira_issue(task_issue.key)

            assert task_issue is not None
            assert task_issue.key.startswith(test_project_key)
            assert task_issue.summary == task_summary

            retrieved_task = jira_client.get_issue(task_issue.key)
            assert retrieved_task is not None
            assert retrieved_task.key == task_issue.key

            if hasattr(retrieved_task, "fields"):
                if hasattr(retrieved_task.fields, "parent"):
                    assert retrieved_task.fields.parent.key == parent_issue_key

            print(f"\nCreated task {task_issue.key} with parent {parent_issue_key}")

        except Exception as e:
            if "hierarchy" in str(e).lower():
                pytest.skip(
                    f"Parent-child relationship not allowed by Jira configuration: {str(e)}"
                )
            else:
                raise

    finally:
        cleanup_resources()


@pytest.mark.anyio
async def test_jira_create_epic(
    jira_client: JiraFetcher,
    test_project_key: str,
    resource_tracker: ResourceTracker,
    cleanup_resources: Callable[[], None],
) -> None:
    """
    Test creating an Epic issue in Jira.

    This test verifies that the create_issue method can handle Epic creation
    properly for any Jira instance, regardless of the specific custom field
    configuration used for Epic Name or other Epic-specific fields.
    """
    # Generate unique identifiers for this test
    test_id = str(uuid.uuid4())[:8]
    epic_summary = f"Test Epic {test_id}"

    try:
        epic_issue = jira_client.create_issue(
            project_key=test_project_key,
            summary=epic_summary,
            description="This is a test epic for validating Epic creation functionality.",
            issue_type="Epic",
        )

        resource_tracker.add_jira_issue(epic_issue.key)

        assert epic_issue is not None
        assert epic_issue.key.startswith(test_project_key)
        assert epic_issue.summary == epic_summary

        print(f"\nTEST PASSED: Successfully created Epic issue {epic_issue.key}")

        retrieved_epic = jira_client.get_issue(epic_issue.key)
        assert retrieved_epic is not None
        assert retrieved_epic.key == epic_issue.key
        assert retrieved_epic.summary == epic_summary

    except Exception as e:
        print(f"\nERROR creating Epic: {str(e)}")

        try:
            print("\n=== Jira Field Information for Debugging ===")
            field_ids = jira_client.get_field_ids_to_epic()
            print(f"Available field IDs: {field_ids}")
        except Exception as error:
            print(f"Error retrieving field IDs: {str(error)}")

        raise
    finally:
        cleanup_resources()


@pytest.mark.anyio
async def test_jira_add_comment(
    jira_client: JiraFetcher,
    test_issue_key: str,
    resource_tracker: ResourceTracker,
    cleanup_resources: Callable[[], None],
) -> None:
    """Test adding a comment to a Jira issue."""
    # Generate a unique comment text
    test_id = str(uuid.uuid4())[:8]
    comment_text = f"Test comment from API validation tests {test_id}. This should be automatically deleted."

    try:
        comment = jira_client.add_comment(
            issue_key=test_issue_key, comment=comment_text
        )

        if hasattr(comment, "id"):
            resource_tracker.add_jira_comment(test_issue_key, comment.id)
        elif isinstance(comment, dict) and "id" in comment:
            resource_tracker.add_jira_comment(test_issue_key, comment["id"])

        assert comment is not None

        if hasattr(comment, "body"):
            actual_text = comment.body
        elif hasattr(comment, "content"):
            actual_text = comment.content
        elif isinstance(comment, dict) and "body" in comment:
            actual_text = comment["body"]
        else:
            actual_text = str(comment)

        assert comment_text in actual_text
    finally:
        cleanup_resources()


@pytest.mark.anyio
async def test_confluence_create_page(
    confluence_client: ConfluenceFetcher,
    test_space_key: str,
    resource_tracker: ResourceTracker,
    cleanup_resources: Callable[[], None],
) -> None:
    """Test creating a page in Confluence."""
    # Generate a unique title
    test_id = str(uuid.uuid4())[:8]
    title = f"Test Page (API Validation) {test_id}"

    timestamp = datetime.datetime.now(tz=datetime.timezone.utc).isoformat()
    content = f"""
    <h1>Test Page</h1>
    <p>This is a test page created by the API validation tests at {timestamp}.</p>
    <p>It should be automatically deleted after the test.</p>
    """

    try:
        try:
            page = confluence_client.create_page(
                space_key=test_space_key, title=title, body=content
            )
        except Exception as e:
            if "permission" in str(e).lower():
                pytest.skip(f"No permission to create pages in space {test_space_key}")
                return
            elif "space" in str(e).lower() and (
                "not found" in str(e).lower() or "doesn't exist" in str(e).lower()
            ):
                pytest.skip(
                    f"Space {test_space_key} not found. Skipping page creation test."
                )
                return
            else:
                raise

        page_id = page.id
        resource_tracker.add_confluence_page(page_id)

        assert page is not None
        assert page.title == title

        retrieved_page = confluence_client.get_page_content(page_id)
        assert retrieved_page is not None
    finally:
        cleanup_resources()


@pytest.mark.anyio
async def test_confluence_update_page(
    confluence_client: ConfluenceFetcher,
    resource_tracker: ResourceTracker,
    test_space_key: str,
    cleanup_resources: Callable[[], None],
) -> None:
    """Test updating a page in Confluence and validate TextContent structure.

    This test has two purposes:
    1. Test the basic page update functionality
    2. Validate the TextContent class requires the 'type' field to prevent issue #97
    """
    test_id = str(uuid.uuid4())[:8]
    title = f"Update Test Page {test_id}"
    content = f"<p>Initial content {test_id}</p>"

    try:
        page = confluence_client.create_page(
            space_key=test_space_key, title=title, body=content
        )

        page_id = page.id
        resource_tracker.add_confluence_page(page_id)

        now = datetime.datetime.now(tz=datetime.timezone.utc).isoformat()
        updated_content = f"<p>Updated content {test_id} at {now}</p>"

        updated_page = confluence_client.update_page(
            page_id=page_id, title=title, body=updated_content
        )

        assert updated_page is not None

        # ======= TextContent Validation (prevents issue #97) =======
        # Import TextContent class to test directly
        from mcp.types import TextContent

        print("Testing TextContent validation to prevent issue #97")

        try:
            _ = TextContent(text="This should fail without type field")
            raise AssertionError(
                "TextContent creation without 'type' field should fail but didn't"
            )
        except Exception as e:
            print(f"Correctly got error: {str(e)}")
            assert "type" in str(e), "Error should mention missing 'type' field"

        valid_content = TextContent(
            type="text", text="This should work with type field"
        )
        assert valid_content.type == "text", "TextContent should have type='text'"
        assert valid_content.text == "This should work with type field", (
            "TextContent text should match"
        )

        print("TextContent validation succeeded - 'type' field is properly required")

    finally:
        cleanup_resources()


@pytest.mark.anyio
async def test_confluence_add_page_label(
    confluence_client: ConfluenceFetcher,
    resource_tracker: ResourceTracker,
    test_space_key: str,
    cleanup_resources: Callable[[], None],
) -> None:
    """Test adding a label to a page in Confluence"""
    test_id = str(uuid.uuid4())[:8]
    title = f"Update Test Page {test_id}"
    content = f"<p>Initial content {test_id}</p>"

    try:
        page = confluence_client.create_page(
            space_key=test_space_key, title=title, body=content
        )

        page_id = page.id
        resource_tracker.add_confluence_page(page_id)

        name = "test"
        updated_labels = confluence_client.add_page_label(page_id=page_id, name=name)

        assert updated_labels is not None
    finally:
        cleanup_resources()


@pytest.mark.skip(reason="This test modifies data - use with caution")
@pytest.mark.anyio
async def test_jira_transition_issue(
    jira_client: JiraFetcher,
    resource_tracker: ResourceTracker,
    test_project_key: str,
    cleanup_resources: Callable[[], None],
) -> None:
    """Test transitioning an issue in Jira."""
    test_id = str(uuid.uuid4())[:8]
    summary = f"Transition Test Issue {test_id}"

    try:
        issue = jira_client.create_issue(
            project_key=test_project_key,
            summary=summary,
            description="Test issue for transition testing",
            issue_type="Task",
        )

        resource_tracker.add_jira_issue(issue.key)

        transitions = jira_client.get_transitions(issue.key)
        assert transitions is not None
        assert len(transitions) > 0

        transition_id = None
        for transition in transitions:
            if hasattr(transition, "name") and "progress" in transition.name.lower():
                transition_id = transition.id
                break

        if not transition_id and transitions:
            transition_id = (
                transitions[0].id
                if hasattr(transitions[0], "id")
                else transitions[0]["id"]
            )

        assert transition_id is not None

        transition_result = jira_client.transition_issue(
            issue_key=issue.key, transition_id=transition_id
        )

        if transition_result is not None:
            assert transition_result, (
                "Transition should return a truthy value if successful"
            )

        updated_issue = jira_client.get_issue(issue.key)

        if hasattr(updated_issue, "status") and hasattr(updated_issue.status, "name"):
            status_name = updated_issue.status.name
        else:
            status_name = updated_issue["fields"]["status"]["name"]

        assert "to do" not in status_name.lower()
    finally:
        cleanup_resources()


@pytest.mark.anyio
async def test_jira_create_epic_with_custom_fields(
    jira_client: JiraFetcher,
    test_project_key: str,
    resource_tracker: ResourceTracker,
    cleanup_resources: Callable[[], None],
) -> None:
    """
    Test creating an Epic issue in Jira with custom Epic fields.

    This test verifies that the create_issue method can handle Epic creation
    with explicit Epic Name and Epic Color values, properly detecting the
    correct custom fields regardless of the Jira configuration.
    """
    test_id = str(uuid.uuid4())[:8]
    epic_summary = f"Test Epic {test_id}"
    custom_epic_name = f"Custom Epic Name {test_id}"

    try:
        field_ids = jira_client.get_field_ids_to_epic()
        jira_client._field_ids_cache = None
        print(f"Discovered field IDs: {field_ids}")

        epic_issue = jira_client.create_issue(
            project_key=test_project_key,
            summary=epic_summary,
            description="This is a test epic with custom values.",
            issue_type="Epic",
            epic_name=custom_epic_name,
            epic_color="blue",
        )
        jira_client._field_ids_cache = None

        resource_tracker.add_jira_issue(epic_issue.key)
        jira_client._field_ids_cache = None

        assert epic_issue is not None
        assert epic_issue.key.startswith(test_project_key)
        assert epic_issue.summary == epic_summary

        print(f"\nTEST PASSED: Successfully created Epic issue {epic_issue.key}")

        retrieved_epic = jira_client.get_issue(epic_issue.key)
        jira_client._field_ids_cache = None

        has_epic_name = False
        if hasattr(retrieved_epic, "epic_name") and retrieved_epic.epic_name:
            assert retrieved_epic.epic_name == custom_epic_name
            has_epic_name = True
            print(
                f"Verified Epic Name via epic_name property: {retrieved_epic.epic_name}"
            )

        if not has_epic_name:
            print("Could not verify Epic Name directly, checking raw fields...")
            if hasattr(jira_client, "jira"):
                raw_issue = jira_client.jira.issue(epic_issue.key)
                fields = raw_issue.get("fields", {})

                for field_id, value in fields.items():
                    if field_id.startswith("customfield_") and isinstance(value, str):
                        if value == custom_epic_name:
                            print(
                                f"Found Epic Name in custom field {field_id}: {value}"
                            )
                            has_epic_name = True
                            break

        if not has_epic_name:
            print("WARNING: Could not verify Epic Name was set correctly")

    except Exception as e:
        print(f"\nERROR creating Epic with custom fields: {str(e)}")

        try:
            print("\n=== Jira Field Information for Debugging ===")
            field_ids = jira_client.get_field_ids_to_epic()
            print(f"Available field IDs: {field_ids}")
        except Exception as error:
            print(f"Error retrieving field IDs: {str(error)}")

        raise
    finally:
        cleanup_resources()


@pytest.mark.anyio
async def test_jira_create_epic_two_step(
    jira_client: JiraFetcher,
    test_project_key: str,
    resource_tracker: ResourceTracker,
    cleanup_resources: Callable[[], None],
) -> None:
    """
    Test the two-step Epic creation process.

    This test verifies that the create_issue method can successfully create an Epic
    using the two-step approach (create basic issue first, then update Epic fields)
    to work around screen configuration issues.
    """
    test_id = str(uuid.uuid4())[:8]
    epic_summary = f"Two-Step Epic {test_id}"
    epic_name = f"Epic Name {test_id}"

    try:
        field_ids = jira_client.get_field_ids_to_epic()
        jira_client._field_ids_cache = None
        print(f"\nAvailable field IDs for Epic creation: {field_ids}")

        print("\nAttempting to create Epic using two-step process...")
        epic_issue = jira_client.create_issue(
            project_key=test_project_key,
            summary=epic_summary,
            description="This is a test epic using the two-step creation process.",
            issue_type="Epic",
            epic_name=epic_name,  # This should be stored for post-creation update
            epic_color="blue",  # This should be stored for post-creation update
        )
        jira_client._field_ids_cache = None

        resource_tracker.add_jira_issue(epic_issue.key)
        jira_client._field_ids_cache = None

        assert epic_issue is not None
        assert epic_issue.key.startswith(test_project_key)
        assert epic_issue.summary == epic_summary

        print(f"\nSuccessfully created Epic: {epic_issue.key}")

        retrieved_epic = jira_client.get_issue(epic_issue.key)
        jira_client._field_ids_cache = None
        print(f"\nRetrieved Epic: {retrieved_epic.key}")

        print(f"Epic name: {retrieved_epic.epic_name}")

        try:
            if hasattr(retrieved_epic, "_raw"):
                raw_data = retrieved_epic._raw
            else:
                raw_data = jira_client.jira.issue(epic_issue.key)

            if "fields" in raw_data:
                for field_id, field_value in raw_data["fields"].items():
                    if "epic" in field_id.lower() or field_id in field_ids.values():
                        print(f"Field {field_id}: {field_value}")
        except Exception as e:
            print(f"Error getting raw Epic data: {str(e)}")

        print("\nTEST PASSED: Successfully completed two-step Epic creation test")

    except Exception as e:
        print(f"\nERROR in two-step Epic creation test: {str(e)}")

        print("\nAvailable field IDs:")
        try:
            field_ids = jira_client.get_field_ids_to_epic()
            for name, field_id in field_ids.items():
                print(f"  {name}: {field_id}")
        except Exception as field_error:
            print(f"Error getting field IDs: {str(field_error)}")

        raise
    finally:
        cleanup_resources()


# Tool Validation Tests (Requires --use-real-data)
# These tests use the server's call_tool handler to test the full flow
@pytest.mark.usefixtures("use_real_jira_data")
class TestRealToolValidation:
    """
    Test class for validating tool calls with real API data.
    """

    @pytest.mark.anyio
    async def test_jira_search_with_start_at(
        self, use_real_jira_data: bool, test_project_key: str
    ) -> None:
        """Test the jira_search tool with the startAt parameter."""
        if not use_real_jira_data:
            pytest.skip("Real Jira data testing is disabled")

        jql = f'project = "{test_project_key}" ORDER BY created ASC'
        limit = 1

        args1 = {"jql": jql, "limit": limit, "startAt": 0}
        result1_content: Sequence[TextContent] = await call_tool(
            api_validation_client, "jira_search", args1
        )
        assert result1_content and isinstance(result1_content[0], TextContent)
        results1 = json.loads(result1_content[0].text)

        args2 = {"jql": jql, "limit": limit, "startAt": 1}
        result2_content: Sequence[TextContent] = await call_tool(
            api_validation_client, "jira_search", args2
        )
        assert result2_content and isinstance(result2_content[0], TextContent)
        results2 = json.loads(result2_content[0].text)

        assert isinstance(results1.get("issues"), list)
        assert isinstance(results2.get("issues"), list)

        if len(results1["issues"]) > 0 and len(results2["issues"]) > 0:
            assert results1["issues"][0]["key"] != results2["issues"][0]["key"], (
                f"Expected different issues with startAt=0 and startAt=1, but got {results1['issues'][0]['key']} for both."
                f" Ensure project '{test_project_key}' has at least 2 issues."
            )
        elif len(results1["issues"]) <= 1:
            pytest.skip(
                f"Project {test_project_key} has less than 2 issues, cannot test pagination."
            )

    @pytest.mark.anyio
    async def test_jira_get_project_issues_with_start_at(
        self, use_real_jira_data: bool, test_project_key: str
    ) -> None:
        """Test the jira_get_project_issues tool with the startAt parameter."""
        if not use_real_jira_data:
            pytest.skip("Real Jira data testing is disabled")

        limit = 1

        args1 = {"project_key": test_project_key, "limit": limit, "startAt": 0}
        result1_content = list(
            await call_tool(api_validation_client, "jira_get_project_issues", args1)
        )
        assert isinstance(result1_content[0], TextContent)
        results1 = json.loads(result1_content[0].text)

        args2 = {"project_key": test_project_key, "limit": limit, "startAt": 1}
        result2_content = list(
            await call_tool(api_validation_client, "jira_get_project_issues", args2)
        )
        assert isinstance(result2_content[0], TextContent)
        results2 = json.loads(result2_content[0].text)

        assert isinstance(results1, list)
        assert isinstance(results2, list)

        if len(results1) > 0 and len(results2) > 0:
            assert results1[0]["key"] != results2[0]["key"], (
                f"Expected different issues with startAt=0 and startAt=1, but got {results1[0]['key']} for both."
                f" Ensure project '{test_project_key}' has at least 2 issues."
            )
        elif len(results1) <= 1:
            pytest.skip(
                f"Project {test_project_key} has less than 2 issues, cannot test pagination."
            )

    @pytest.mark.anyio
    async def test_jira_get_epic_issues_with_start_at(
        self, use_real_jira_data: bool, test_epic_key: str
    ) -> None:
        """Test the jira_get_epic_issues tool with the startAt parameter."""
        if not use_real_jira_data:
            pytest.skip("Real Jira data testing is disabled")

        limit = 1

        args1 = {"epic_key": test_epic_key, "limit": limit, "startAt": 0}
        result1_content: Sequence[TextContent] = await call_tool(
            api_validation_client, "jira_get_epic_issues", args1
        )
        assert result1_content and isinstance(result1_content[0], TextContent)
        results1 = json.loads(result1_content[0].text)

        args2 = {"epic_key": test_epic_key, "limit": limit, "startAt": 1}
        result2_content: Sequence[TextContent] = await call_tool(
            api_validation_client, "jira_get_epic_issues", args2
        )
        assert result2_content and isinstance(result2_content[0], TextContent)
        results2 = json.loads(result2_content[0].text)

        assert isinstance(results1.get("issues"), list)
        assert isinstance(results2.get("issues"), list)

        if len(results1["issues"]) > 0 and len(results2["issues"]) > 0:
            assert results1["issues"][0]["key"] != results2["issues"][0]["key"], (
                f"Expected different issues with startAt=0 and startAt=1, but got {results1['issues'][0]['key']} for both."
                f" Ensure epic '{test_epic_key}' has at least 2 linked issues."
            )
        elif len(results1["issues"]) <= 1:
            pytest.skip(
                f"Epic {test_epic_key} has less than 2 issues, cannot test pagination."
            )

    @pytest.mark.anyio
    async def test_jira_get_issue_includes_comments(
        self, use_real_jira_data: bool, test_issue_key: str
    ) -> None:
        """Test that jira_get_issue includes comments when comment_limit > 0."""
        if not use_real_jira_data:
            pytest.skip("Real Jira data testing is disabled")

        result = await call_tool(
            api_validation_client,
            "jira_get_issue",
            {"issue_key": test_issue_key, "comment_limit": 10},
        )

        assert isinstance(result, dict)
        assert "comments" in result
        assert isinstance(result["comments"], list)

        result_without_comments = await call_tool(
            api_validation_client,
            "jira_get_issue",
            {"issue_key": test_issue_key, "comment_limit": 10, "fields": "summary"},
        )

        assert isinstance(result_without_comments, dict)
        assert "comments" not in result_without_comments

    @pytest.mark.anyio
    async def test_jira_get_link_types_tool(
        self, use_real_jira_data: bool, api_validation_client: Client
    ) -> None:
        """Test the jira_get_link_types tool."""
        if not use_real_jira_data:
            pytest.skip("Real Jira data testing is disabled")

        try:
            result_content = list(
                await call_tool(api_validation_client, "jira_get_link_types", {})
            )
        except LookupError:
            pytest.skip("Server context not available for call_tool")

        assert isinstance(result_content[0], TextContent)
        link_types = json.loads(result_content[0].text)

        assert isinstance(link_types, list)
        assert len(link_types) > 0

        first_link = link_types[0]
        assert "id" in first_link
        assert "name" in first_link
        assert "inward" in first_link
        assert "outward" in first_link

    @pytest.mark.anyio
    async def test_jira_create_issue_link_tool(
        self, use_real_jira_data: bool, test_project_key: str, api_validation_client
    ) -> None:
        """Test the jira_create_issue_link and jira_remove_issue_link tools."""
        if not use_real_jira_data:
            pytest.skip("Real Jira data testing is disabled")

        test_id = str(uuid.uuid4())[:8]

        issue1_args = {
            "project_key": test_project_key,
            "summary": f"Link Test Source {test_id}",
            "description": "Test issue for link testing via tool",
            "issue_type": "Task",
        }
        issue1_content: Sequence[TextContent] = await call_tool(
            api_validation_client, "jira/create_issue", issue1_args
        )
        assert issue1_content and isinstance(issue1_content[0], TextContent)
        issue1_data = json.loads(issue1_content[0].text)
        issue1_key = issue1_data["key"]

        issue2_args = {
            "project_key": test_project_key,
            "summary": f"Link Test Target {test_id}",
            "description": "Test issue for link testing via tool",
            "issue_type": "Task",
        }
        issue2_content: Sequence[TextContent] = await call_tool(
            api_validation_client, "jira/create_issue", issue2_args
        )
        assert issue2_content and isinstance(issue2_content[0], TextContent)
        issue2_data = json.loads(issue2_content[0].text)
        issue2_key = issue2_data["key"]

        try:
            link_types_content: Sequence[TextContent] = await call_tool(
                api_validation_client, "jira/get_link_types", {}
            )
            assert link_types_content and isinstance(link_types_content[0], TextContent)
            link_types = json.loads(link_types_content[0].text)

            link_type_name = None
            for lt in link_types:
                if "relate" in lt["name"].lower():
                    link_type_name = lt["name"]
                    break

            # If no "relates to" type found, use the first available type
            if not link_type_name:
                link_type_name = link_types[0]["name"]

            link_args = {
                "link_type": link_type_name,
                "inward_issue_key": issue1_key,
                "outward_issue_key": issue2_key,
                "comment": f"Test link created by API validation test {test_id}",
            }
            link_content: Sequence[TextContent] = await call_tool(
                api_validation_client, "jira/create_issue_link", link_args
            )

            assert link_content and isinstance(link_content[0], TextContent)
            link_result = json.loads(link_content[0].text)
            assert link_result["success"] is True

            issue_content: Sequence[TextContent] = await call_tool(
                api_validation_client,
                "jira/get_issue",
                {"issue_key": issue1_key, "fields": "issuelinks"},
            )
            assert issue_content and isinstance(issue_content[0], TextContent)
            issue_data = json.loads(issue_content[0].text)

            link_id = None
            if "issuelinks" in issue_data:
                for link in issue_data["issuelinks"]:
                    if link.get("outwardIssue", {}).get("key") == issue2_key:
                        link_id = link.get("id")
                        break

            # If we found a link ID, test removing it
            if link_id:
                remove_args = {"link_id": link_id}
                remove_content: Sequence[TextContent] = await call_tool(
                    api_validation_client, "jira/remove_issue_link", remove_args
                )

                assert remove_content and isinstance(remove_content[0], TextContent)
                remove_result = json.loads(remove_content[0].text)
                assert remove_result["success"] is True
                assert remove_result["link_id"] == link_id

        finally:
            await call_tool(
                api_validation_client, "jira/delete_issue", {"issue_key": issue1_key}
            )
            await call_tool(
                api_validation_client, "jira/delete_issue", {"issue_key": issue2_key}
            )


@pytest.mark.anyio
async def test_jira_get_issue_link_types(jira_client: JiraFetcher) -> None:
    """Test retrieving issue link types from Jira."""
    links_client = LinksMixin(config=jira_client.config)

    link_types = links_client.get_issue_link_types()

    # An empty list is a valid response if no link types are configured or accessible
    assert isinstance(link_types, list)

    # If the list is not empty, check the structure of the first element
    if link_types:
        first_link = link_types[0]
        assert isinstance(first_link, JiraIssueLinkType)
        assert first_link.id is not None
        assert first_link.name is not None
        assert first_link.inward is not None
        assert first_link.outward is not None


@pytest.mark.anyio
async def test_jira_create_and_remove_issue_link(
    jira_client: JiraFetcher,
    test_project_key: str,
    resource_tracker: ResourceTracker,
    cleanup_resources: Callable[[], None],
) -> None:
    """Test creating and removing a link between two Jira issues."""
    test_id = str(uuid.uuid4())[:8]
    summary1 = f"Link Test Issue 1 {test_id}"
    summary2 = f"Link Test Issue 2 {test_id}"

    try:
        issue1 = jira_client.create_issue(
            project_key=test_project_key,
            summary=summary1,
            description="First test issue for link testing",
            issue_type="Task",
        )

        issue2 = jira_client.create_issue(
            project_key=test_project_key,
            summary=summary2,
            description="Second test issue for link testing",
            issue_type="Task",
        )

        resource_tracker.add_jira_issue(issue1.key)
        resource_tracker.add_jira_issue(issue2.key)

        links_client = LinksMixin(config=jira_client.config)

        link_types = links_client.get_issue_link_types()
        assert len(link_types) > 0

        link_type_name = None
        for lt in link_types:
            if "relate" in lt.name.lower():
                link_type_name = lt.name
                break

        # If no "Relates" type found, use the first available type
        if not link_type_name:
            link_type_name = link_types[0].name

        link_data = {
            "type": {"name": link_type_name},
            "inwardIssue": {"key": issue1.key},
            "outwardIssue": {"key": issue2.key},
            "comment": {"body": f"Test link created by API validation test {test_id}"},
        }

        link_result = links_client.create_issue_link(link_data)

        assert link_result is not None
        assert link_result["success"] is True
        assert link_result["inward_issue"] == issue1.key
        assert link_result["outward_issue"] == issue2.key

        raw_issue = jira_client.jira.issue(issue1.key, fields="issuelinks")

        link_id = None
        if hasattr(raw_issue, "fields") and hasattr(raw_issue.fields, "issuelinks"):
            for link in raw_issue.fields.issuelinks:
                if (
                    hasattr(link, "outwardIssue")
                    and link.outwardIssue.key == issue2.key
                ):
                    link_id = link.id
                    break

        # Skip link removal test if we couldn't find the link ID
        if not link_id:
            pytest.skip("Could not find link ID for removal test")

        remove_result = links_client.remove_issue_link(link_id)

        assert remove_result is not None
        assert remove_result["success"] is True
        assert remove_result["link_id"] == link_id

    finally:
        # Clean up resources even if the test fails
        cleanup_resources()

<<<<<<< HEAD

@pytest.mark.skipif(not os.getenv("TEST_PROXY_URL"), reason="TEST_PROXY_URL not set")
def test_jira_client_real_proxy(jira_config: JiraConfig) -> None:
    """Test JiraClient with a real proxy if TEST_PROXY_URL is set."""
    import requests

    proxy_url = os.environ["TEST_PROXY_URL"]
    os.environ["HTTP_PROXY"] = proxy_url
    os.environ["HTTPS_PROXY"] = proxy_url
    # Use a simple API call to verify proxy is used and no connection error
    client = JiraFetcher(config=JiraConfig.from_env())
    try:
        issue_key = os.environ.get("JIRA_TEST_ISSUE_KEY")
        if not issue_key:
            pytest.skip("JIRA_TEST_ISSUE_KEY not set")
        result = client.get_issue(issue_key)
        assert result is not None
    except requests.exceptions.ProxyError:
        pytest.fail("Proxy connection failed - check TEST_PROXY_URL and network setup.")
    finally:
        # Clean up env
        del os.environ["HTTP_PROXY"]
        del os.environ["HTTPS_PROXY"]
=======
    @pytest.mark.anyio
    async def test_regression_jira_create_additional_fields_string(
        self,
        use_real_jira_data: bool,
        test_project_key: str,
        resource_tracker: ResourceTracker,
        cleanup_resources: Callable[[], None],
    ) -> None:
        """Test jira_create_issue with additional_fields passed as a JSON string."""
        if not use_real_jira_data:
            pytest.skip("Real Jira data testing is disabled")

        test_id = str(uuid.uuid4())[:8]
        summary = f"Regression Test (JSON String Fields) {test_id}"
        additional_fields_str = '{"priority": {"name": "High"}, "labels": ["regression-test", "json-string"]}'

        created_issue_key = None
        try:
            create_args = {
                "project_key": test_project_key,
                "summary": summary,
                "issue_type": "Task",
                "additional_fields": additional_fields_str,
            }
            create_result_content: Sequence[TextContent] = await call_tool(
                api_validation_client, "jira/create_issue", create_args
            )
            assert create_result_content and isinstance(
                create_result_content[0], TextContent
            )
            created_issue_data = json.loads(create_result_content[0].text)
            created_issue_key = created_issue_data["key"]

            get_args = {
                "issue_key": created_issue_key,
                "fields": "summary,priority,labels",
            }
            get_result_content: Sequence[TextContent] = await call_tool(
                api_validation_client, "jira/get_issue", get_args
            )
            assert get_result_content and isinstance(get_result_content[0], TextContent)
            fetched_issue_data = json.loads(get_result_content[0].text)

            assert "priority" in fetched_issue_data, (
                "Priority field missing in fetched issue"
            )
            assert isinstance(fetched_issue_data["priority"], dict), (
                "Priority should be a dict"
            )
            assert fetched_issue_data["priority"].get("name") == "High", (
                "Priority was not set correctly"
            )
            assert "labels" in fetched_issue_data, (
                "Labels field missing in fetched issue"
            )
            assert isinstance(fetched_issue_data["labels"], list), (
                "Labels should be a list"
            )
            assert set(fetched_issue_data["labels"]) == {
                "regression-test",
                "json-string",
            }, "Labels were not set correctly"

        finally:
            cleanup_resources()

    @pytest.mark.anyio
    async def test_regression_jira_update_fields_string(
        self,
        use_real_jira_data: bool,
        test_project_key: str,
        api_validation_client,
        resource_tracker: ResourceTracker,
        cleanup_resources: Callable[[], None],
    ) -> None:
        """Test jira_update_issue with 'fields' passed as a JSON string."""
        if not use_real_jira_data:
            pytest.skip("Real Jira data testing is disabled")

        test_id = str(uuid.uuid4())[:8]
        initial_summary = f"Regression Update Test Initial {test_id}"
        updated_summary = f"Regression Update Test UPDATED {test_id}"

        created_issue_key = None
        try:
            create_args = {
                "project_key": test_project_key,
                "summary": initial_summary,
                "issue_type": "Task",
            }
            create_result_content: Sequence[TextContent] = await call_tool(
                api_validation_client, "jira/create_issue", create_args
            )
            created_issue_key = json.loads(create_result_content[0].text)["key"]
            resource_tracker.add_jira_issue(created_issue_key)

            update_fields_str = f'{{"summary": "{updated_summary}", "labels": ["regression-update", "json-string"]}}'
            update_args = {
                "issue_key": created_issue_key,
                "fields": update_fields_str,
            }
            update_result_content: Sequence[TextContent] = await call_tool(
                api_validation_client, "jira/update_issue", update_args
            )
            assert update_result_content and isinstance(
                update_result_content[0], TextContent
            )
            update_result_data = json.loads(update_result_content[0].text)
            assert update_result_data.get("success"), "Update did not succeed"

            get_args = {"issue_key": created_issue_key, "fields": "summary,labels"}
            get_result_content: Sequence[TextContent] = await call_tool(
                api_validation_client, "jira/get_issue", get_args
            )
            assert get_result_content and isinstance(get_result_content[0], TextContent)
            fetched_issue_data = json.loads(get_result_content[0].text)

            assert fetched_issue_data["summary"] == updated_summary, (
                "Summary was not updated correctly"
            )
            assert set(fetched_issue_data["labels"]) == {
                "regression-update",
                "json-string",
            }, "Labels were not updated correctly"

        finally:
            cleanup_resources()
>>>>>>> 63c8beb8
<|MERGE_RESOLUTION|>--- conflicted
+++ resolved
@@ -1454,7 +1454,6 @@
         # Clean up resources even if the test fails
         cleanup_resources()
 
-<<<<<<< HEAD
 
 @pytest.mark.skipif(not os.getenv("TEST_PROXY_URL"), reason="TEST_PROXY_URL not set")
 def test_jira_client_real_proxy(jira_config: JiraConfig) -> None:
@@ -1477,133 +1476,4 @@
     finally:
         # Clean up env
         del os.environ["HTTP_PROXY"]
-        del os.environ["HTTPS_PROXY"]
-=======
-    @pytest.mark.anyio
-    async def test_regression_jira_create_additional_fields_string(
-        self,
-        use_real_jira_data: bool,
-        test_project_key: str,
-        resource_tracker: ResourceTracker,
-        cleanup_resources: Callable[[], None],
-    ) -> None:
-        """Test jira_create_issue with additional_fields passed as a JSON string."""
-        if not use_real_jira_data:
-            pytest.skip("Real Jira data testing is disabled")
-
-        test_id = str(uuid.uuid4())[:8]
-        summary = f"Regression Test (JSON String Fields) {test_id}"
-        additional_fields_str = '{"priority": {"name": "High"}, "labels": ["regression-test", "json-string"]}'
-
-        created_issue_key = None
-        try:
-            create_args = {
-                "project_key": test_project_key,
-                "summary": summary,
-                "issue_type": "Task",
-                "additional_fields": additional_fields_str,
-            }
-            create_result_content: Sequence[TextContent] = await call_tool(
-                api_validation_client, "jira/create_issue", create_args
-            )
-            assert create_result_content and isinstance(
-                create_result_content[0], TextContent
-            )
-            created_issue_data = json.loads(create_result_content[0].text)
-            created_issue_key = created_issue_data["key"]
-
-            get_args = {
-                "issue_key": created_issue_key,
-                "fields": "summary,priority,labels",
-            }
-            get_result_content: Sequence[TextContent] = await call_tool(
-                api_validation_client, "jira/get_issue", get_args
-            )
-            assert get_result_content and isinstance(get_result_content[0], TextContent)
-            fetched_issue_data = json.loads(get_result_content[0].text)
-
-            assert "priority" in fetched_issue_data, (
-                "Priority field missing in fetched issue"
-            )
-            assert isinstance(fetched_issue_data["priority"], dict), (
-                "Priority should be a dict"
-            )
-            assert fetched_issue_data["priority"].get("name") == "High", (
-                "Priority was not set correctly"
-            )
-            assert "labels" in fetched_issue_data, (
-                "Labels field missing in fetched issue"
-            )
-            assert isinstance(fetched_issue_data["labels"], list), (
-                "Labels should be a list"
-            )
-            assert set(fetched_issue_data["labels"]) == {
-                "regression-test",
-                "json-string",
-            }, "Labels were not set correctly"
-
-        finally:
-            cleanup_resources()
-
-    @pytest.mark.anyio
-    async def test_regression_jira_update_fields_string(
-        self,
-        use_real_jira_data: bool,
-        test_project_key: str,
-        api_validation_client,
-        resource_tracker: ResourceTracker,
-        cleanup_resources: Callable[[], None],
-    ) -> None:
-        """Test jira_update_issue with 'fields' passed as a JSON string."""
-        if not use_real_jira_data:
-            pytest.skip("Real Jira data testing is disabled")
-
-        test_id = str(uuid.uuid4())[:8]
-        initial_summary = f"Regression Update Test Initial {test_id}"
-        updated_summary = f"Regression Update Test UPDATED {test_id}"
-
-        created_issue_key = None
-        try:
-            create_args = {
-                "project_key": test_project_key,
-                "summary": initial_summary,
-                "issue_type": "Task",
-            }
-            create_result_content: Sequence[TextContent] = await call_tool(
-                api_validation_client, "jira/create_issue", create_args
-            )
-            created_issue_key = json.loads(create_result_content[0].text)["key"]
-            resource_tracker.add_jira_issue(created_issue_key)
-
-            update_fields_str = f'{{"summary": "{updated_summary}", "labels": ["regression-update", "json-string"]}}'
-            update_args = {
-                "issue_key": created_issue_key,
-                "fields": update_fields_str,
-            }
-            update_result_content: Sequence[TextContent] = await call_tool(
-                api_validation_client, "jira/update_issue", update_args
-            )
-            assert update_result_content and isinstance(
-                update_result_content[0], TextContent
-            )
-            update_result_data = json.loads(update_result_content[0].text)
-            assert update_result_data.get("success"), "Update did not succeed"
-
-            get_args = {"issue_key": created_issue_key, "fields": "summary,labels"}
-            get_result_content: Sequence[TextContent] = await call_tool(
-                api_validation_client, "jira/get_issue", get_args
-            )
-            assert get_result_content and isinstance(get_result_content[0], TextContent)
-            fetched_issue_data = json.loads(get_result_content[0].text)
-
-            assert fetched_issue_data["summary"] == updated_summary, (
-                "Summary was not updated correctly"
-            )
-            assert set(fetched_issue_data["labels"]) == {
-                "regression-update",
-                "json-string",
-            }, "Labels were not updated correctly"
-
-        finally:
-            cleanup_resources()
->>>>>>> 63c8beb8
+        del os.environ["HTTPS_PROXY"]