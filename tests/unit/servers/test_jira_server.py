--- conflicted
+++ resolved
@@ -711,7 +711,6 @@
 
 
 @pytest.mark.anyio
-<<<<<<< HEAD
 async def test_get_all_projects_tool(jira_client, mock_jira_fetcher):
     """Test the jira_get_all_projects tool returns all accessible projects."""
     # Prepare mock project data
@@ -974,7 +973,9 @@
 
     # Verify the underlying method was called
     mock_jira_fetcher.get_all_projects.assert_called_once_with(include_archived=False)
-=======
+
+
+@pytest.mark.anyio
 async def test_batch_create_versions_all_success(jira_client, mock_jira_fetcher):
     """Test batch creation of Jira versions where all succeed."""
     versions = [
@@ -1056,4 +1057,3 @@
     )
     content = json.loads(response[0].text)
     assert content == []
->>>>>>> 66875f54
