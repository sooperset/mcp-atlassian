--- conflicted
+++ resolved
@@ -202,13 +202,8 @@
             )
         return projects
 
-<<<<<<< HEAD
     # Set default side_effect to respect include_archived parameter
     mock_fetcher.get_all_projects.side_effect = mock_get_all_projects
-=======
-    # Set default return value, but allow tests to override it
-    mock_fetcher.get_all_projects.return_value = mock_get_all_projects()
->>>>>>> 42f51416
 
     mock_fetcher.jira.jql.return_value = {
         "issues": [
@@ -727,10 +722,7 @@
             "description": "First project",
             "lead": {"name": "user1", "displayName": "User One"},
             "projectTypeKey": "software",
-<<<<<<< HEAD
             "archived": False,
-=======
->>>>>>> 42f51416
         },
         {
             "id": "10001",
@@ -739,21 +731,14 @@
             "description": "Second project",
             "lead": {"name": "user2", "displayName": "User Two"},
             "projectTypeKey": "business",
-<<<<<<< HEAD
             "archived": False,
-=======
->>>>>>> 42f51416
         },
     ]
     # Reset the mock and set specific return value for this test
     mock_jira_fetcher.get_all_projects.reset_mock()
-<<<<<<< HEAD
     mock_jira_fetcher.get_all_projects.side_effect = (
         lambda include_archived=False: mock_projects
     )
-=======
-    mock_jira_fetcher.get_all_projects.return_value = mock_projects
->>>>>>> 42f51416
 
     # Test with default parameters (include_archived=False)
     response = await jira_client.call_tool(
@@ -800,13 +785,9 @@
     ]
     # Reset the mock and set specific return value for this test
     mock_jira_fetcher.get_all_projects.reset_mock()
-<<<<<<< HEAD
     mock_jira_fetcher.get_all_projects.side_effect = (
         lambda include_archived=False: mock_projects
     )
-=======
-    mock_jira_fetcher.get_all_projects.return_value = mock_projects
->>>>>>> 42f51416
 
     # Test with include_archived=True
     response = await jira_client.call_tool(
@@ -858,13 +839,9 @@
 
     # Set up the mock to return all projects
     mock_jira_fetcher.get_all_projects.reset_mock()
-<<<<<<< HEAD
     mock_jira_fetcher.get_all_projects.side_effect = (
         lambda include_archived=False: all_mock_projects
     )
-=======
-    mock_jira_fetcher.get_all_projects.return_value = all_mock_projects
->>>>>>> 42f51416
 
     # Set up the projects filter in the config
     mock_jira_fetcher.config.projects_filter = "PROJ1,PROJ2"
@@ -916,13 +893,9 @@
 
     # Set up the mock to return all projects
     mock_jira_fetcher.get_all_projects.reset_mock()
-<<<<<<< HEAD
     mock_jira_fetcher.get_all_projects.side_effect = (
         lambda include_archived=False: all_mock_projects
     )
-=======
-    mock_jira_fetcher.get_all_projects.return_value = all_mock_projects
->>>>>>> 42f51416
 
     # Ensure no projects filter is set
     mock_jira_fetcher.config.projects_filter = None
@@ -981,13 +954,9 @@
 
     # Set up the mock to return all projects
     mock_jira_fetcher.get_all_projects.reset_mock()
-<<<<<<< HEAD
     mock_jira_fetcher.get_all_projects.side_effect = (
         lambda include_archived=False: all_mock_projects
     )
-=======
-    mock_jira_fetcher.get_all_projects.return_value = all_mock_projects
->>>>>>> 42f51416
 
     # Set up projects filter with mixed case and whitespace
     mock_jira_fetcher.config.projects_filter = " PROJ1 , proj2 "
@@ -1019,7 +988,6 @@
 
 
 @pytest.mark.anyio
-<<<<<<< HEAD
 async def test_get_all_projects_tool_empty_response(jira_client, mock_jira_fetcher):
     """Test tool handles empty list of projects from API."""
     mock_jira_fetcher.get_all_projects.side_effect = lambda include_archived=False: []
@@ -1099,8 +1067,6 @@
 
 
 @pytest.mark.anyio
-=======
->>>>>>> 42f51416
 async def test_batch_create_versions_all_success(jira_client, mock_jira_fetcher):
     """Test batch creation of Jira versions where all succeed."""
     versions = [
