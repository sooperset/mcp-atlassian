--- conflicted
+++ resolved
@@ -126,39 +126,17 @@
             pass
 
     test_mcp = AtlassianMCP(
-<<<<<<< HEAD
-        "TestConfluence",
-=======
         name="TestConfluence",
->>>>>>> 7e48dfcf
         instructions="Test Confluence MCP Server",
         lifespan=test_lifespan,
     )
 
-<<<<<<< HEAD
-    # Create and configure the sub-MCP for Confluence tools
-    confluence_sub_mcp = FastMCP(name="TestConfluenceSubMCP")
-    confluence_sub_mcp.add_tool(search)
-    confluence_sub_mcp.add_tool(get_page)
-    confluence_sub_mcp.add_tool(get_page_children)
-    confluence_sub_mcp.add_tool(get_comments)
-    confluence_sub_mcp.add_tool(add_comment)
-    confluence_sub_mcp.add_tool(get_labels)
-    confluence_sub_mcp.add_tool(add_label)
-    confluence_sub_mcp.add_tool(create_page)
-    confluence_sub_mcp.add_tool(update_page)
-    confluence_sub_mcp.add_tool(delete_page)
-    confluence_sub_mcp.add_tool(search_user)
-
-    test_mcp.mount(confluence_sub_mcp, prefix="confluence")
-=======
     # Import the actual confluence_mcp server that already has tools registered
     from src.mcp_atlassian.servers.confluence import (
         confluence_mcp as confluence_sub_mcp,
     )
 
     test_mcp.mount(confluence_sub_mcp, "confluence")
->>>>>>> 7e48dfcf
 
     return test_mcp
 
@@ -179,39 +157,17 @@
             pass
 
     test_mcp = AtlassianMCP(
-<<<<<<< HEAD
-        "NoFetcherTestConfluence",
-=======
         name="NoFetcherTestConfluence",
->>>>>>> 7e48dfcf
         instructions="No Fetcher Test Confluence MCP Server",
         lifespan=no_fetcher_test_lifespan,
     )
 
-<<<<<<< HEAD
-    # Create and configure the sub-MCP for Confluence tools
-    confluence_sub_mcp = FastMCP(name="NoFetcherTestConfluenceSubMCP")
-    confluence_sub_mcp.add_tool(search)
-    confluence_sub_mcp.add_tool(get_page)
-    confluence_sub_mcp.add_tool(get_page_children)
-    confluence_sub_mcp.add_tool(get_comments)
-    confluence_sub_mcp.add_tool(add_comment)
-    confluence_sub_mcp.add_tool(get_labels)
-    confluence_sub_mcp.add_tool(add_label)
-    confluence_sub_mcp.add_tool(create_page)
-    confluence_sub_mcp.add_tool(update_page)
-    confluence_sub_mcp.add_tool(delete_page)
-    confluence_sub_mcp.add_tool(search_user)
-
-    test_mcp.mount(confluence_sub_mcp, prefix="confluence")
-=======
     # Import the actual confluence_mcp server that already has tools registered
     from src.mcp_atlassian.servers.confluence import (
         confluence_mcp as confluence_sub_mcp,
     )
 
     test_mcp.mount(confluence_sub_mcp, "confluence")
->>>>>>> 7e48dfcf
 
     return test_mcp
 
