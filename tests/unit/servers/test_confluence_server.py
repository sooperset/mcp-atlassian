--- conflicted
+++ resolved
@@ -509,7 +509,6 @@
 
 
 @pytest.mark.anyio
-<<<<<<< HEAD
 async def test_get_page_with_user_specific_fetcher_in_state(
     test_confluence_mcp, mock_confluence_fetcher
 ):
@@ -518,69 +517,6 @@
     _mock_request_with_fetcher_in_state.state = MagicMock()
     _mock_request_with_fetcher_in_state.state.confluence_fetcher = (
         mock_confluence_fetcher
-=======
-async def test_read_only_mode_delete_page(read_only_client, mock_confluence_fetcher):
-    """Test delete_page is blocked in read-only mode."""
-    with pytest.raises(Exception) as excinfo:
-        await read_only_client.call_tool("delete_page", {"page_id": "123"})
-    assert "read-only mode" in str(excinfo.value)
-    mock_confluence_fetcher.delete_page.assert_not_called()
-
-
-@pytest.mark.anyio
-async def test_read_only_mode_add_comment(read_only_client, mock_confluence_fetcher):
-    """Test add_comment is blocked in read-only mode."""
-    with pytest.raises(Exception) as excinfo:
-        await read_only_client.call_tool(
-            "add_comment",
-            {"page_id": "123", "content": "Test comment in read-only mode"},
-        )
-    assert "read-only mode" in str(excinfo.value)
-    mock_confluence_fetcher.add_comment.assert_not_called()
-
-
-@pytest.mark.anyio
-async def test_missing_credentials_error(no_fetcher_client):
-    """Test error handling when Confluence fetcher is not available."""
-    with pytest.raises(Exception) as excinfo:
-        await no_fetcher_client.call_tool("search", {"query": "test"})
-    assert "Confluence client is not configured or available" in str(excinfo.value)
-
-
-@pytest.mark.anyio
-async def test_invalid_arguments(client):
-    """Test error handling with invalid arguments."""
-    with pytest.raises(Exception) as excinfo:
-        await client.call_tool("get_page", {})  # Missing page_id
-    error_msg = str(excinfo.value).lower()
-    assert (
-        "validation error" in error_msg
-        or "missing" in error_msg
-        or "must be provided" in error_msg
-    )
-
-
-@pytest.mark.anyio
-async def test_api_error_handling_delete(client, mock_confluence_fetcher):
-    """Test error handling when the fetcher method raises an API error."""
-    api_error_msg = "Confluence API Error: 500 Internal Server Error"
-    mock_confluence_fetcher.delete_page.side_effect = Exception(api_error_msg)
-
-    response = await client.call_tool("delete_page", {"page_id": "123"})
-
-    result_data = json.loads(response[0].text)
-    assert result_data["success"] is False
-    assert "Error deleting page" in result_data["message"]
-    assert api_error_msg in result_data["error"]
-
-
-@pytest.mark.anyio
-async def test_add_comment(client, mock_confluence_fetcher):
-    """Test adding a comment to a Confluence page."""
-    response = await client.call_tool(
-        "add_comment",
-        {"page_id": "123456", "content": "Test comment content"},
->>>>>>> 9dce5d96
     )
     _mock_request_with_fetcher_in_state.state.user_atlassian_auth_type = "oauth"
     _mock_request_with_fetcher_in_state.state.user_atlassian_token = (
@@ -611,8 +547,6 @@
         "789", convert_to_markdown=True
     )
     result_data = json.loads(response[0].text)
-<<<<<<< HEAD
-=======
     assert isinstance(result_data, dict)
     assert result_data["success"] is True
     assert "comment" in result_data
@@ -697,5 +631,4 @@
     mock_confluence_fetcher.get_page_by_title.assert_not_called()
     result_data = json.loads(response[0].text)
     assert "metadata" in result_data
->>>>>>> 9dce5d96
     assert result_data["metadata"]["title"] == "Test Page Mock Title"