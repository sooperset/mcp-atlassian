--- conflicted
+++ resolved
@@ -475,107 +475,105 @@
         assert simplified["assignee"]["name"] == "Test User"
         assert simplified["customfield_10049"] == "Custom value"
 
-<<<<<<< HEAD
-
-def test_search_issues_with_start(search_mixin: SearchMixin) -> None:
-    """Test searching issues with a start index."""
-    search_mixin.jira.jql.return_value = {
-        "issues": [
-            {
-                "key": "PROJ-1",
-                "fields": {"summary": "Issue 1"},
-                "self": "https://test.atlassian.net/rest/api/2/issue/10001",
-            }
-        ],
-        "total": 1,
-        "startAt": 5,
-        "maxResults": 10,
-    }
-    jql = "project = PROJ"
-    start_index = 5
-
-    issues = search_mixin.search_issues(jql, start=start_index, limit=10)
-
-    assert len(issues) == 1
-    search_mixin.jira.jql.assert_called_once_with(
-        jql,
-        fields="summary,description,status,assignee,reporter,labels,priority,created,updated,issuetype",
-        start=start_index,
-        limit=10,
-        expand=None,
-    )
-
-
-def test_get_project_issues_with_start(search_mixin: SearchMixin) -> None:
-    """Test getting project issues with a start index."""
-    search_mixin.jira.jql.return_value = {
-        "issues": [
-            {
-                "key": "PROJ-2",
-                "fields": {"summary": "Issue 2"},
-                "self": "https://test.atlassian.net/rest/api/2/issue/10002",
-            }
-        ],
-        "total": 1,
-        "startAt": 3,
-        "maxResults": 5,
-    }
-    project_key = "PROJ"
-    start_index = 3
-
-    issues = search_mixin.get_project_issues(
-        project_key, start=start_index, limit=5
-    )
-
-    assert len(issues) == 1
-    expected_jql = f"project = {project_key} ORDER BY created DESC"
-    search_mixin.jira.jql.assert_called_once_with(
-        expected_jql,
-        fields="summary,description,status,assignee,reporter,labels,priority,created,updated,issuetype",
-        start=start_index,
-        limit=5,
-        expand=None,
-    )
-
-
-def test_get_epic_issues_with_start(search_mixin: SearchMixin) -> None:
-    """Test getting epic issues with a start index."""
-    epic_key = "PROJ-100"
-    # Mock the epic check first
-    search_mixin.jira.issue.return_value = {
-        "key": epic_key,
-        "fields": {"issuetype": {"name": "Epic"}},
-    }
-    # Mock the JQL search
-    search_mixin.jira.jql.return_value = {
-        "issues": [
-            {
-                "key": "PROJ-101",
-                "fields": {"summary": "Story 1"},
-                "self": "https://test.atlassian.net/rest/api/2/issue/10101",
-            }
-        ],
-        "total": 1,
-        "startAt": 2,
-        "maxResults": 10,
-    }
-    start_index = 2
-
-    issues = search_mixin.get_epic_issues(epic_key, start=start_index, limit=10)
-
-    assert len(issues) == 1
-    # Check the epic issue call first
-    search_mixin.jira.issue.assert_called_once_with(epic_key)
-    # Check the JQL call (assuming issueFunction works)
-    expected_jql = f'issueFunction in issuesScopedToEpic("{epic_key}")'
-    search_mixin.jira.jql.assert_called_once_with(
-        expected_jql,
-        fields="summary,description,status,assignee,reporter,labels,priority,created,updated,issuetype",
-        start=start_index,
-        limit=10,
-        expand=None,
-    )
-=======
+  def test_search_issues_with_start(search_mixin: SearchMixin) -> None:
+      """Test searching issues with a start index."""
+      search_mixin.jira.jql.return_value = {
+          "issues": [
+              {
+                  "key": "PROJ-1",
+                  "fields": {"summary": "Issue 1"},
+                  "self": "https://test.atlassian.net/rest/api/2/issue/10001",
+              }
+          ],
+          "total": 1,
+          "startAt": 5,
+          "maxResults": 10,
+      }
+      jql = "project = PROJ"
+      start_index = 5
+
+      issues = search_mixin.search_issues(jql, start=start_index, limit=10)
+
+      assert len(issues) == 1
+      search_mixin.jira.jql.assert_called_once_with(
+          jql,
+          fields="summary,description,status,assignee,reporter,labels,priority,created,updated,issuetype",
+          start=start_index,
+          limit=10,
+          expand=None,
+      )
+
+
+  def test_get_project_issues_with_start(search_mixin: SearchMixin) -> None:
+      """Test getting project issues with a start index."""
+      search_mixin.jira.jql.return_value = {
+          "issues": [
+              {
+                  "key": "PROJ-2",
+                  "fields": {"summary": "Issue 2"},
+                  "self": "https://test.atlassian.net/rest/api/2/issue/10002",
+              }
+          ],
+          "total": 1,
+          "startAt": 3,
+          "maxResults": 5,
+      }
+      project_key = "PROJ"
+      start_index = 3
+
+      issues = search_mixin.get_project_issues(
+          project_key, start=start_index, limit=5
+      )
+
+      assert len(issues) == 1
+      expected_jql = f"project = {project_key} ORDER BY created DESC"
+      search_mixin.jira.jql.assert_called_once_with(
+          expected_jql,
+          fields="summary,description,status,assignee,reporter,labels,priority,created,updated,issuetype",
+          start=start_index,
+          limit=5,
+          expand=None,
+      )
+
+
+  def test_get_epic_issues_with_start(search_mixin: SearchMixin) -> None:
+      """Test getting epic issues with a start index."""
+      epic_key = "PROJ-100"
+      # Mock the epic check first
+      search_mixin.jira.issue.return_value = {
+          "key": epic_key,
+          "fields": {"issuetype": {"name": "Epic"}},
+      }
+      # Mock the JQL search
+      search_mixin.jira.jql.return_value = {
+          "issues": [
+              {
+                  "key": "PROJ-101",
+                  "fields": {"summary": "Story 1"},
+                  "self": "https://test.atlassian.net/rest/api/2/issue/10101",
+              }
+          ],
+          "total": 1,
+          "startAt": 2,
+          "maxResults": 10,
+      }
+      start_index = 2
+
+      issues = search_mixin.get_epic_issues(epic_key, start=start_index, limit=10)
+
+      assert len(issues) == 1
+      # Check the epic issue call first
+      search_mixin.jira.issue.assert_called_once_with(epic_key)
+      # Check the JQL call (assuming issueFunction works)
+      expected_jql = f'issueFunction in issuesScopedToEpic("{epic_key}")'
+      search_mixin.jira.jql.assert_called_once_with(
+          expected_jql,
+          fields="summary,description,status,assignee,reporter,labels,priority,created,updated,issuetype",
+          start=start_index,
+          limit=10,
+          expand=None,
+      )
+
     def test_get_board_issues(self, search_mixin):
         """Test get_project_issues method."""
         mock_issues = {
@@ -702,5 +700,4 @@
 
         with pytest.raises(Exception) as e:
             search_mixin.get_sprint_issues("10001")
-        assert "API Error content" in str(e.value)
->>>>>>> 2e276690
+        assert "API Error content" in str(e.value)