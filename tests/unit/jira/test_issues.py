"""Tests for the Jira Issues mixin."""

from unittest.mock import MagicMock, patch

import pytest

from mcp_atlassian.jira.issues import IssuesMixin, logger
from mcp_atlassian.models.jira import JiraIssue


class TestIssuesMixin:
    """Tests for the IssuesMixin class."""

    @pytest.fixture
    def issues_mixin(self, jira_client):
        """Create an IssuesMixin instance with mocked dependencies."""
        mixin = IssuesMixin(config=jira_client.config)
        mixin.jira = jira_client.jira

        # Add mock methods that would be provided by other mixins
        mixin._get_account_id = MagicMock(return_value="test-account-id")
        mixin.get_available_transitions = MagicMock(
            return_value=[{"id": "10", "name": "In Progress"}]
        )
        mixin.transition_issue = MagicMock(
            return_value=JiraIssue(id="123", key="TEST-123", summary="Test Issue")
        )

        return mixin

    def test_get_issue_basic(self, issues_mixin):
        """Test basic functionality of get_issue."""
        # Setup mock
        mock_issue = {
            "id": "12345",
            "key": "TEST-123",
            "fields": {
                "summary": "Test Issue",
                "description": "Test Issue\n\nThis is a test issue",
                "status": {"name": "Open"},
                "issuetype": {"name": "Bug"},
            },
        }
        issues_mixin.jira.get_issue.return_value = mock_issue

        # Call the method
        result = issues_mixin.get_issue("TEST-123")

        # Verify API calls
        issues_mixin.jira.get_issue.assert_called_once_with(
            "TEST-123",
            expand=None,
            fields="summary,description,status,assignee,reporter,labels,priority,created,updated,issuetype,comment",
            properties=None,
            update_history=True,
        )

        # Verify result structure
        assert isinstance(result, JiraIssue)
        assert result.key == "TEST-123"
        assert result.summary == "Test Issue"
        assert result.description == "Test Issue\n\nThis is a test issue"

        # Check Jira fields mapping
        assert result.status is not None
        assert result.status.name == "Open"
        assert result.issue_type.name == "Bug"

    def test_get_issue_with_comments(self, issues_mixin):
        """Test get_issue with comments."""
        # Mock the issue data
        issue_data = {
            "id": "12345",
            "key": "TEST-123",
            "fields": {
                "summary": "Test Issue",
                "description": "Test Description",
                "status": {"name": "Open"},
                "issuetype": {"name": "Bug"},
                "created": "2023-01-01T00:00:00.000+0000",
                "updated": "2023-01-02T00:00:00.000+0000",
            },
        }

        # Mock the comments data
        comments_data = {
            "comments": [
                {
                    "id": "1",
                    "body": "This is a comment",
                    "author": {"displayName": "John Doe"},
                    "created": "2023-01-02T00:00:00.000+0000",
                    "updated": "2023-01-02T00:00:00.000+0000",
                }
            ]
        }

        # Set up the mocked responses
        issues_mixin.jira.get_issue.return_value = issue_data
        issues_mixin.jira.issue_get_comments.return_value = comments_data

        # Call the method
        issue = issues_mixin.get_issue("TEST-123")

        # Verify the API calls
        issues_mixin.jira.get_issue.assert_called_once_with(
            "TEST-123",
            expand=None,
            fields="summary,description,status,assignee,reporter,labels,priority,created,updated,issuetype,comment",
            properties=None,
            update_history=True,
        )
        issues_mixin.jira.issue_get_comments.assert_called_once_with("TEST-123")

        # Verify the comments were added to the issue
        assert hasattr(issue, "comments")
        assert len(issue.comments) == 1
        assert issue.comments[0].body == "This is a comment"

    def test_get_issue_with_epic_info(self, issues_mixin):
        """Test getting an issue with epic information."""
        # Mock the issue data
        issue_data = {
            "id": "12345",
            "key": "TEST-123",
            "fields": {
                "summary": "Test Issue",
                "description": "Test Description",
                "status": {"name": "Open"},
                "issuetype": {"name": "Story"},
                "created": "2023-01-01T00:00:00.000+0000",
                "updated": "2023-01-02T00:00:00.000+0000",
                "customfield_10014": "EPIC-456",  # Epic Link field
                "schema": {
                    "fields": {
                        "customfield_10014": {"name": "Epic Link", "type": "string"},
                        "customfield_10011": {"name": "Epic Name", "type": "string"},
                    }
                },
            },
        }

        # Mock the epic data
        epic_data = {
            "id": "67890",
            "key": "EPIC-456",
            "fields": {
                "summary": "Test Epic",
                "customfield_10011": "Epic Name",  # Epic Name field
                "status": {"name": "In Progress"},
                "issuetype": {"name": "Epic"},
                "schema": {
                    "fields": {
                        "customfield_10011": {"name": "Epic Name", "type": "string"}
                    }
                },
            },
        }

        # Mock the comments data
        comments_data = {"comments": []}

        # Get field IDs for epics
        mock_field_ids = {
            "epic_link": "customfield_10014",
            "epic_name": "customfield_10011",
        }
        with patch.object(
            issues_mixin, "get_jira_field_ids", return_value=mock_field_ids
        ):
            # Setup the mocked responses
            issues_mixin.jira.get_issue.side_effect = [issue_data, epic_data]
            issues_mixin.jira.issue_get_comments.return_value = comments_data

            # Call the method
            issue = issues_mixin.get_issue("TEST-123")

            # Verify the API calls
            issues_mixin.jira.get_issue.assert_any_call(
                "TEST-123",
                expand=None,
                fields="summary,description,status,assignee,reporter,labels,priority,created,updated,issuetype,comment",
                properties=None,
                update_history=True,
            )
            issues_mixin.jira.get_issue.assert_any_call(
                "EPIC-456",
                expand=None,
                fields=None,
                properties=None,
                update_history=True,
            )

            # Verify the issue
            assert issue.id == "12345"
            assert issue.key == "TEST-123"
            assert issue.summary == "Test Issue"

            # Verify the epic info was added
            assert issue.epic_key == "EPIC-456"
            assert issue.epic_name == "Epic Name"

    def test_get_issue_error_handling(self, issues_mixin):
        """Test error handling when getting an issue."""
        # Make the API call raise an exception
        issues_mixin.jira.get_issue.side_effect = Exception("API error")

        # Call the method and verify it raises the expected exception
        with pytest.raises(
            Exception, match="Error retrieving issue TEST-123: API error"
        ):
            issues_mixin.get_issue("TEST-123")

    def test_normalize_comment_limit(self, issues_mixin):
        """Test normalizing comment limit."""
        # Test with None
        assert issues_mixin._normalize_comment_limit(None) is None

        # Test with integer
        assert issues_mixin._normalize_comment_limit(5) == 5

        # Test with "all"
        assert issues_mixin._normalize_comment_limit("all") is None

        # Test with string number
        assert issues_mixin._normalize_comment_limit("10") == 10

        # Test with invalid string
        assert issues_mixin._normalize_comment_limit("invalid") == 10

    def test_create_issue_basic(self, issues_mixin):
        """Test creating a basic issue."""
        # Mock create_issue response
        create_response = {"id": "12345", "key": "TEST-123"}
        issues_mixin.jira.create_issue.return_value = create_response

        # Mock the issue data for get_issue
        issue_data = {
            "id": "12345",
            "key": "TEST-123",
            "fields": {
                "summary": "Test Issue",
                "description": "This is a test issue",
                "status": {"name": "Open"},
                "issuetype": {"name": "Bug"},
            },
        }
        issues_mixin.jira.get_issue.return_value = issue_data

        # Mock empty comments
        issues_mixin.jira.issue_get_comments.return_value = {"comments": []}

        # Call create_issue
        issue = issues_mixin.create_issue(
            project_key="TEST",
            summary="Test Issue",
            issue_type="Bug",
            description="This is a test issue",
        )

        # Verify API calls
        expected_fields = {
            "project": {"key": "TEST"},
            "summary": "Test Issue",
            "issuetype": {"name": "Bug"},
            "description": "This is a test issue",
        }
        issues_mixin.jira.create_issue.assert_called_once_with(fields=expected_fields)
        issues_mixin.jira.get_issue.assert_called_once_with("TEST-123")

        # Verify issue
        assert issue.key == "TEST-123"
        assert issue.summary == "Test Issue"

    def test_create_issue_no_components(self, issues_mixin):
        """Test creating an issue with no components specified."""
        # Mock create_issue response
        create_response = {"id": "12345", "key": "TEST-123"}
        issues_mixin.jira.create_issue.return_value = create_response

        # Mock the issue data for get_issue
        issue_data = {
            "id": "12345",
            "key": "TEST-123",
            "fields": {
                "summary": "Test Issue",
                "description": "This is a test issue",
                "status": {"name": "Open"},
                "issuetype": {"name": "Bug"},
            },
        }
        issues_mixin.jira.get_issue.return_value = issue_data

        # Mock empty comments
        issues_mixin.jira.issue_get_comments.return_value = {"comments": []}

        # Call create_issue with components=None
        issue = issues_mixin.create_issue(
            project_key="TEST",
            summary="Test Issue",
            issue_type="Bug",
            description="This is a test issue",
            components=None,
        )

        # Verify API calls
        expected_fields = {
            "project": {"key": "TEST"},
            "summary": "Test Issue",
            "issuetype": {"name": "Bug"},
            "description": "This is a test issue",
        }
        issues_mixin.jira.create_issue.assert_called_once_with(fields=expected_fields)

        # Verify 'components' is not in the fields
        assert "components" not in issues_mixin.jira.create_issue.call_args[1]["fields"]

    def test_create_issue_single_component(self, issues_mixin):
        """Test creating an issue with a single component."""
        # Mock create_issue response
        create_response = {"id": "12345", "key": "TEST-123"}
        issues_mixin.jira.create_issue.return_value = create_response

        # Mock the issue data for get_issue
        issue_data = {
            "id": "12345",
            "key": "TEST-123",
            "fields": {
                "summary": "Test Issue",
                "description": "This is a test issue",
                "status": {"name": "Open"},
                "issuetype": {"name": "Bug"},
                "components": [{"name": "UI"}],
            },
        }
        issues_mixin.jira.get_issue.return_value = issue_data

        # Mock empty comments
        issues_mixin.jira.issue_get_comments.return_value = {"comments": []}

        # Call create_issue with a single component
        issue = issues_mixin.create_issue(
            project_key="TEST",
            summary="Test Issue",
            issue_type="Bug",
            description="This is a test issue",
            components=["UI"],
        )

        # Verify API calls
        expected_fields = {
            "project": {"key": "TEST"},
            "summary": "Test Issue",
            "issuetype": {"name": "Bug"},
            "description": "This is a test issue",
            "components": [{"name": "UI"}],
        }
        issues_mixin.jira.create_issue.assert_called_once_with(fields=expected_fields)

        # Verify the components field was passed correctly
        assert issues_mixin.jira.create_issue.call_args[1]["fields"]["components"] == [
            {"name": "UI"}
        ]

    def test_create_issue_multiple_components(self, issues_mixin):
        """Test creating an issue with multiple components."""
        # Mock create_issue response
        create_response = {"id": "12345", "key": "TEST-123"}
        issues_mixin.jira.create_issue.return_value = create_response

        # Mock the issue data for get_issue
        issue_data = {
            "id": "12345",
            "key": "TEST-123",
            "fields": {
                "summary": "Test Issue",
                "description": "This is a test issue",
                "status": {"name": "Open"},
                "issuetype": {"name": "Bug"},
                "components": [{"name": "UI"}, {"name": "API"}],
            },
        }
        issues_mixin.jira.get_issue.return_value = issue_data

        # Mock empty comments
        issues_mixin.jira.issue_get_comments.return_value = {"comments": []}

        # Call create_issue with multiple components
        issue = issues_mixin.create_issue(
            project_key="TEST",
            summary="Test Issue",
            issue_type="Bug",
            description="This is a test issue",
            components=["UI", "API"],
        )

        # Verify API calls
        expected_fields = {
            "project": {"key": "TEST"},
            "summary": "Test Issue",
            "issuetype": {"name": "Bug"},
            "description": "This is a test issue",
            "components": [{"name": "UI"}, {"name": "API"}],
        }
        issues_mixin.jira.create_issue.assert_called_once_with(fields=expected_fields)

        # Verify the components field was passed correctly
        assert issues_mixin.jira.create_issue.call_args[1]["fields"]["components"] == [
            {"name": "UI"},
            {"name": "API"},
        ]

    def test_create_issue_components_with_invalid_entries(self, issues_mixin):
        """Test creating an issue with components list containing invalid entries."""
        # Mock create_issue response
        create_response = {"id": "12345", "key": "TEST-123"}
        issues_mixin.jira.create_issue.return_value = create_response

        # Mock the issue data for get_issue
        issue_data = {
            "id": "12345",
            "key": "TEST-123",
            "fields": {
                "summary": "Test Issue",
                "description": "This is a test issue",
                "status": {"name": "Open"},
                "issuetype": {"name": "Bug"},
                "components": [{"name": "Valid"}, {"name": "Backend"}],
            },
        }
        issues_mixin.jira.get_issue.return_value = issue_data

        # Mock empty comments
        issues_mixin.jira.issue_get_comments.return_value = {"comments": []}

        # Call create_issue with components list containing invalid entries
        issue = issues_mixin.create_issue(
            project_key="TEST",
            summary="Test Issue",
            issue_type="Bug",
            description="This is a test issue",
            components=["Valid", "", None, "  Backend  "],
        )

        # Verify API calls
        expected_fields = {
            "project": {"key": "TEST"},
            "summary": "Test Issue",
            "issuetype": {"name": "Bug"},
            "description": "This is a test issue",
            "components": [{"name": "Valid"}, {"name": "Backend"}],
        }
        issues_mixin.jira.create_issue.assert_called_once_with(fields=expected_fields)

        # Verify the components field was passed correctly, with invalid entries filtered out
        assert issues_mixin.jira.create_issue.call_args[1]["fields"]["components"] == [
            {"name": "Valid"},
            {"name": "Backend"},
        ]

    def test_create_issue_components_precedence(self, issues_mixin, caplog):
        """Test that explicit components take precedence over components in additional_fields."""
        # Mock create_issue response
        create_response = {"id": "12345", "key": "TEST-123"}
        issues_mixin.jira.create_issue.return_value = create_response

        # Mock the issue data for get_issue
        issue_data = {
            "id": "12345",
            "key": "TEST-123",
            "fields": {
                "summary": "Test Issue",
                "description": "This is a test issue",
                "status": {"name": "Open"},
                "issuetype": {"name": "Bug"},
                "components": [{"name": "Explicit"}],
            },
        }
        issues_mixin.jira.get_issue.return_value = issue_data

        # Mock empty comments
        issues_mixin.jira.issue_get_comments.return_value = {"comments": []}

        # Direct test for the precedence handling logic
        # Create fields dict with components already set by explicit parameter
        fields = {
            "project": {"key": "TEST"},
            "summary": "Test Issue",
            "issuetype": {"name": "Bug"},
            "description": "This is a test issue",
            "components": [{"name": "Explicit"}],
        }

        # Create kwargs with a conflicting components entry
        kwargs = {"components": [{"name": "Ignored"}]}

        # Directly call the method that would handle the precedence
        # This simulates what happens inside create_issue
        if "components" in fields and "components" in kwargs:
            logger.warning(
                "Components provided via both 'components' argument and 'additional_fields'. "
                "Using the explicit 'components' argument."
            )
            # Remove the conflicting key from kwargs to prevent issues later
            kwargs.pop("components", None)

        # Verify the warning was logged about the conflict
        assert (
            "Components provided via both 'components' argument and 'additional_fields'"
            in caplog.text
        )

        # Verify that kwargs no longer contains components
        assert "components" not in kwargs

        # Verify the components field was preserved with the explicit value
        assert fields["components"] == [{"name": "Explicit"}]

    def test_create_issue_with_assignee_cloud(self, issues_mixin):
        """Test creating an issue with an assignee in Jira Cloud."""
        # Mock create_issue response
        create_response = {"key": "TEST-123"}
        issues_mixin.jira.create_issue.return_value = create_response

        # Mock get_issue response
        issues_mixin.get_issue = MagicMock(
            return_value=JiraIssue(key="TEST-123", description="", summary="Test Issue")
        )

        # Mock _get_account_id to return a Cloud account ID
        issues_mixin._get_account_id = MagicMock(return_value="cloud-account-id")

        # Configure for Cloud
        issues_mixin.config = MagicMock()
        issues_mixin.config.is_cloud = True

        # Call the method
        issues_mixin.create_issue(
            project_key="TEST",
            summary="Test Issue",
            issue_type="Bug",
            assignee="testuser",
        )

        # Verify _get_account_id was called with the correct username
        issues_mixin._get_account_id.assert_called_once_with("testuser")

        # Verify the assignee was properly set for Cloud (accountId)
        fields = issues_mixin.jira.create_issue.call_args[1]["fields"]
        assert fields["assignee"] == {"accountId": "cloud-account-id"}

    def test_create_issue_with_assignee_server(self, issues_mixin):
        """Test creating an issue with an assignee in Jira Server/DC."""
        # Mock create_issue response
        create_response = {"key": "TEST-456"}
        issues_mixin.jira.create_issue.return_value = create_response

        # Mock get_issue response
        issues_mixin.get_issue = MagicMock(
            return_value=JiraIssue(key="TEST-456", description="", summary="Test Issue")
        )

        # Mock _get_account_id to return a Server user ID (typically username)
        issues_mixin._get_account_id = MagicMock(return_value="server-user")

        # Configure for Server/DC
        issues_mixin.config = MagicMock()
        issues_mixin.config.is_cloud = False

        # Call the method
        issues_mixin.create_issue(
            project_key="TEST",
            summary="Test Issue",
            issue_type="Bug",
            assignee="testuser",
        )

        # Verify _get_account_id was called with the correct username
        issues_mixin._get_account_id.assert_called_once_with("testuser")

        # Verify the assignee was properly set for Server/DC (name)
        fields = issues_mixin.jira.create_issue.call_args[1]["fields"]
        assert fields["assignee"] == {"name": "server-user"}

    def test_create_epic(self, issues_mixin):
        """Test creating an epic."""
        # Mock responses
        create_response = {"key": "EPIC-123"}
        issues_mixin.jira.create_issue.return_value = create_response
        issues_mixin.get_issue = MagicMock(
            return_value=JiraIssue(key="EPIC-123", description="", summary="Test Epic")
        )

        # Mock the prepare_epic_fields method from EpicsMixin
        with patch(
            "mcp_atlassian.jira.epics.EpicsMixin.prepare_epic_fields"
        ) as mock_prepare_epic:
            # Set up the mock to store epic values in kwargs
            # Note: First argument is self because EpicsMixin.prepare_epic_fields is called as a class method
            def side_effect(self_arg, fields, summary, kwargs):
                kwargs["__epic_name_value"] = summary
                kwargs["__epic_name_field"] = "customfield_10011"
                return None

            mock_prepare_epic.side_effect = side_effect

            # Mock get_jira_field_ids
            with patch.object(
                issues_mixin,
                "get_jira_field_ids",
                return_value={"Epic Name": "customfield_10011"},
            ):
                # Call the method
                result = issues_mixin.create_issue(
                    project_key="TEST",
                    summary="Test Epic",
                    issue_type="Epic",
                )

                # Verify create_issue was called with the right project and summary
                create_args = issues_mixin.jira.create_issue.call_args[1]
                fields = create_args["fields"]
                assert fields["project"]["key"] == "TEST"
                assert fields["summary"] == "Test Epic"

                # Verify epic fields are NOT in the fields dictionary (two-step creation)
                assert "customfield_10011" not in fields

                # Verify that prepare_epic_fields was called
                mock_prepare_epic.assert_called_once()

                # For an Epic, verify that update_issue should be called for the second step
                # This would happen in the EpicsMixin.update_epic_fields method which is called
                # after the initial creation
                assert issues_mixin.get_issue.called
                assert result.key == "EPIC-123"

    def test_update_issue_basic(self, issues_mixin):
        """Test updating an issue with basic fields."""
        # Mock the issue data for get_issue
        issue_data = {
            "id": "12345",
            "key": "TEST-123",
            "fields": {
                "summary": "Updated Summary",
                "description": "This is a test issue",
                "status": {"name": "In Progress"},
                "issuetype": {"name": "Bug"},
            },
        }
        issues_mixin.jira.get_issue.return_value = issue_data

        # Mock empty comments
        issues_mixin.jira.issue_get_comments.return_value = {"comments": []}

        # Call the method
        document = issues_mixin.update_issue(
            issue_key="TEST-123", fields={"summary": "Updated Summary"}
        )

        # Verify the API calls
        issues_mixin.jira.update_issue.assert_called_once_with(
            issue_key="TEST-123", update={"fields": {"summary": "Updated Summary"}}
        )
        assert issues_mixin.jira.get_issue.called
        assert issues_mixin.jira.get_issue.call_args[0][0] == "TEST-123"

        # Verify the result
        assert document.id == "12345"
        assert document.key == "TEST-123"
        assert document.summary == "Updated Summary"

    def test_update_issue_with_status(self, issues_mixin):
        """Test updating an issue with a status change."""
        # Mock get_issue response
        issues_mixin.get_issue = MagicMock(
            return_value=JiraIssue(key="TEST-123", description="")
        )

        # Mock available transitions
        issues_mixin.get_available_transitions = MagicMock(
            return_value=[
                {
                    "id": "21",
                    "name": "In Progress",
                    "to": {"name": "In Progress", "id": "3"},
                }
            ]
        )

        # Call the method with status in kwargs instead of fields
        issues_mixin.update_issue(issue_key="TEST-123", status="In Progress")

    def test_delete_issue(self, issues_mixin):
        """Test deleting an issue."""
        # Call the method
        result = issues_mixin.delete_issue("TEST-123")

        # Verify the API call
        issues_mixin.jira.delete_issue.assert_called_once_with("TEST-123")
        assert result is True

    def test_delete_issue_error(self, issues_mixin):
        """Test error handling when deleting an issue."""
        # Setup mock to throw exception
        issues_mixin.jira.delete_issue.side_effect = Exception("Delete failed")

        # Call the method and verify exception is raised correctly
        with pytest.raises(
            Exception, match="Error deleting issue TEST-123: Delete failed"
        ):
            issues_mixin.delete_issue("TEST-123")

    def test_add_custom_fields_with_fixversions(self, issues_mixin):
        """Test _add_custom_fields properly handles fixVersions field."""
        # Initialize test data
        fields = {}
        kwargs = {"fixVersions": [{"name": "TestRelease"}]}

        # Call the method
        issues_mixin._add_custom_fields(fields, kwargs)

        # Verify fixVersions was added correctly to fields
        assert "fixVersions" in fields
        assert fields["fixVersions"] == [{"name": "TestRelease"}]

    def test_get_jira_field_ids_cached(self, issues_mixin):
        """Test get_jira_field_ids returns cached field IDs."""
        # Setup mocked cache
        issues_mixin._field_ids_cache = {"key1": "value1"}

        # Call the method
        result = issues_mixin.get_jira_field_ids()

        # Verify result is the cached data
        assert result == {"key1": "value1"}
        issues_mixin.jira.get_all_fields.assert_not_called()

    def test_get_jira_field_ids_from_server(self, issues_mixin):
        """Test get_jira_field_ids fetches and processes field data from server."""
        # Setup field data mock
        field_data = [
            {
                "id": "customfield_10100",
                "name": "Epic Link",
                "schema": {"custom": "com.pyxis.greenhopper.jira:gh-epic-link"},
            }
        ]
        issues_mixin.jira.get_all_fields.return_value = field_data

        # Call the method
        result = issues_mixin.get_jira_field_ids()

        # Verify result
        assert "Epic Link" in result
        assert result["Epic Link"] == "customfield_10100"

    def test_create_issue_with_parent_for_task(self, issues_mixin):
        """Test creating a regular task issue with a parent field."""
        # Setup mock response for create_issue
        create_response = {
            "id": "12345",
            "key": "TEST-456",
            "self": "https://jira.example.com/rest/api/2/issue/12345",
        }
        issues_mixin.jira.create_issue.return_value = create_response

        # Setup mock response for issue retrieval
        issue_response = {
            "id": "12345",
            "key": "TEST-456",
            "fields": {
                "summary": "Test Task with Parent",
                "description": "This is a test",
                "status": {"name": "Open"},
                "issuetype": {"name": "Task"},
                "parent": {"key": "TEST-123"},
            },
        }
        issues_mixin.jira.get_issue.return_value = issue_response

        issues_mixin._get_account_id = MagicMock(return_value="user123")

        # Execute - create a Task with parent field
        result = issues_mixin.create_issue(
            project_key="TEST",
            summary="Test Task with Parent",
            issue_type="Task",
            description="This is a test",
            assignee="jdoe",
            parent="TEST-123",  # Adding parent for a non-subtask
        )

        # Verify
        issues_mixin.jira.create_issue.assert_called_once()
        call_kwargs = issues_mixin.jira.create_issue.call_args[1]
        assert "fields" in call_kwargs
        fields = call_kwargs["fields"]

        # Verify parent field was included
        assert "parent" in fields
        assert fields["parent"] == {"key": "TEST-123"}

        # Verify issue method was called after creation
        assert issues_mixin.jira.get_issue.called
        assert issues_mixin.jira.get_issue.call_args[0][0] == "TEST-456"

        # Verify the issue was created successfully
        assert result is not None
        assert result.key == "TEST-456"

    def test_create_issue_with_fixversions(self, issues_mixin):
        """Test creating an issue with fixVersions in additional_fields."""
        # Mock create_issue response
        create_response = {"id": "12345", "key": "TEST-123"}
        issues_mixin.jira.create_issue.return_value = create_response

        # Mock the issue data for get_issue
        issue_data = {
            "id": "12345",
            "key": "TEST-123",
            "fields": {
                "summary": "Test Issue",
                "description": "This is a test issue",
                "status": {"name": "Open"},
                "issuetype": {"name": "Bug"},
                "fixVersions": [{"name": "1.0.0"}],
            },
        }
        issues_mixin.jira.get_issue.return_value = issue_data

        # Create the issue with fixVersions in additional_fields
        result = issues_mixin.create_issue(
            project_key="TEST",
            summary="Test Issue",
            issue_type="Bug",
            description="This is a test issue",
            fixVersions=[{"name": "1.0.0"}],
        )

        # Verify API call to create issue
        issues_mixin.jira.create_issue.assert_called_once()
        call_args = issues_mixin.jira.create_issue.call_args[1]
        fields = call_args["fields"]
        assert fields["project"]["key"] == "TEST"
        assert fields["summary"] == "Test Issue"
        assert fields["issuetype"]["name"] == "Bug"
        assert fields["description"] == "This is a test issue"
        assert "fixVersions" in fields
        assert fields["fixVersions"] == [{"name": "1.0.0"}]

        # Verify API call to get issue
        issues_mixin.jira.get_issue.assert_called_once_with("TEST-123")

        # Verify result
        assert result.key == "TEST-123"
        assert result.summary == "Test Issue"
        assert result.issue_type.name == "Bug"
        assert hasattr(result, "fix_versions")
        assert len(result.fix_versions) == 1
        # The JiraIssue model might process fixVersions differently, check the actual structure
        # This depends on how JiraIssue.from_api_response handles the fixVersions field
        # If it's a list of dictionaries, use:
        if hasattr(result.fix_versions[0], "name"):
            assert result.fix_versions[0].name == "1.0.0"
        else:
            # If it's a list of strings or other format, adjust accordingly:
            assert "1.0.0" in str(result.fix_versions[0])

    def test_get_issue_with_custom_fields(self, issues_mixin):
        """Test get_issue with custom fields parameter."""
        # Mock the response with custom fields
        mock_issue = {
            "id": "10001",
            "key": "TEST-123",
            "fields": {
                "summary": "Test issue with custom field",
                "customfield_10049": "Custom value",
                "customfield_10050": {"value": "Option value"},
                "description": "Issue description",
            },
        }
        issues_mixin.jira.get_issue.return_value = mock_issue

        # Test with string format
        issue = issues_mixin.get_issue("TEST-123", fields="summary,customfield_10049")

        # Verify the API call
        issues_mixin.jira.get_issue.assert_called_with(
            "TEST-123",
            expand=None,
            fields="summary,customfield_10049,comment",
            properties=None,
            update_history=True,
        )

        # Check the result
        simplified = issue.to_simplified_dict()
        assert "customfield_10049" in simplified
        assert simplified["customfield_10049"] == "Custom value"
        assert "description" not in simplified

        # Test with list format
        issues_mixin.jira.get_issue.reset_mock()
        issue = issues_mixin.get_issue(
            "TEST-123", fields=["summary", "customfield_10050"]
        )

        # Verify API call converts list to comma-separated string
        issues_mixin.jira.get_issue.assert_called_with(
            "TEST-123",
            expand=None,
            fields="summary,customfield_10050,comment",
            properties=None,
            update_history=True,
        )

        # Check the result
        simplified = issue.to_simplified_dict()
        assert "customfield_10050" in simplified
        assert simplified["customfield_10050"] == "Option value"

    def test_get_issue_with_all_fields(self, issues_mixin):
        """Test get_issue with '*all' fields parameter."""
        # Mock the response
        mock_issue = {
            "id": "10001",
            "key": "TEST-123",
            "fields": {
                "summary": "Test issue",
                "description": "Description",
                "customfield_10049": "Custom value",
            },
        }
        issues_mixin.jira.get_issue.return_value = mock_issue

        # Test with "*all" parameter
        issue = issues_mixin.get_issue("TEST-123", fields="*all")

        # Check that all fields are included
        simplified = issue.to_simplified_dict()
        assert "summary" in simplified
        assert "description" in simplified
        assert "customfield_10049" in simplified

    def test_get_issue_with_properties(self, issues_mixin):
        """Test get_issue with properties parameter."""
        # Mock the response
        issues_mixin.jira.get_issue.return_value = {
            "id": "10001",
            "key": "TEST-123",
            "fields": {},
        }

        # Test with properties parameter as string
        issues_mixin.get_issue("TEST-123", properties="property1,property2")

        # Verify API call - should include properties parameter and add 'properties' to fields
        issues_mixin.jira.get_issue.assert_called_with(
            "TEST-123",
            expand=None,
            fields="summary,description,status,assignee,reporter,labels,priority,created,updated,issuetype,comment,properties",
            properties="property1,property2",
            update_history=True,
        )

        # Test with properties parameter as list
        issues_mixin.jira.get_issue.reset_mock()
        issues_mixin.get_issue("TEST-123", properties=["property1", "property2"])

        # Verify API call - should include properties parameter as comma-separated string and add 'properties' to fields
        issues_mixin.jira.get_issue.assert_called_with(
            "TEST-123",
            expand=None,
            fields="summary,description,status,assignee,reporter,labels,priority,created,updated,issuetype,comment,properties",
            properties="property1,property2",
            update_history=True,
        )

    def test_get_issue_with_update_history(self, issues_mixin):
        """Test get_issue with update_history parameter."""
        # Mock the response
        issues_mixin.jira.get_issue.return_value = {
            "id": "10001",
            "key": "TEST-123",
            "fields": {},
        }

        # Test with update_history=False
        issues_mixin.get_issue("TEST-123", update_history=False)

        # Verify API call - should include update_history parameter
        issues_mixin.jira.get_issue.assert_called_with(
            "TEST-123",
            expand=None,
            fields="summary,description,status,assignee,reporter,labels,priority,created,updated,issuetype,comment",
            properties=None,
            update_history=False,
        )

<<<<<<< HEAD
    def test_batch_create_issues_basic(self, issues_mixin):
        """Test basic functionality of batch_create_issues."""
        # Setup test data
        issues = [
            {
                "project_key": "TEST",
                "summary": "Test Issue 1",
                "issue_type": "Task",
                "description": "Description 1",
            },
            {
                "project_key": "TEST",
                "summary": "Test Issue 2",
                "issue_type": "Bug",
                "description": "Description 2",
                "assignee": "john.doe",
                "components": ["Frontend"],
            },
        ]

        # Mock bulk create response
        bulk_response = {
            "issues": [
                {"id": "1", "key": "TEST-1", "self": "http://example.com/TEST-1"},
                {"id": "2", "key": "TEST-2", "self": "http://example.com/TEST-2"},
            ],
            "errors": [],
        }
        issues_mixin.jira.create_issues.return_value = bulk_response

        # Mock get_issue responses
        def get_issue_side_effect(key):
            if key == "TEST-1":
                return {
                    "id": "1",
                    "key": "TEST-1",
                    "fields": {"summary": "Test Issue 1"},
                }
            return {"id": "2", "key": "TEST-2", "fields": {"summary": "Test Issue 2"}}

        issues_mixin.jira.get_issue.side_effect = get_issue_side_effect
        issues_mixin._get_account_id.return_value = "user123"

        # Call the method
        result = issues_mixin.batch_create_issues(issues)

        # Verify results
        assert len(result) == 2
        assert result[0].key == "TEST-1"
        assert result[1].key == "TEST-2"

        # Verify bulk create was called correctly
        issues_mixin.jira.create_issues.assert_called_once()
        call_args = issues_mixin.jira.create_issues.call_args[0][0]
        assert len(call_args["issueUpdates"]) == 2
        assert call_args["issueUpdates"][0]["fields"]["summary"] == "Test Issue 1"
        assert call_args["issueUpdates"][1]["fields"]["summary"] == "Test Issue 2"

    def test_batch_create_issues_validate_only(self, issues_mixin):
        """Test batch_create_issues with validate_only=True."""
        # Setup test data
        issues = [
            {
                "project_key": "TEST",
                "summary": "Test Issue 1",
                "issue_type": "Task",
            },
            {
                "project_key": "TEST",
                "summary": "Test Issue 2",
                "issue_type": "Bug",
            },
        ]

        # Call the method with validate_only=True
        result = issues_mixin.batch_create_issues(issues, validate_only=True)

        # Verify no issues were created
        assert len(result) == 0
        assert not issues_mixin.jira.create_issues.called

    def test_batch_create_issues_missing_required_fields(self, issues_mixin):
        """Test batch_create_issues with missing required fields."""
        # Setup test data with missing fields
        issues = [
            {
                "project_key": "TEST",
                "summary": "Test Issue 1",
                # Missing issue_type
            },
            {
                "project_key": "TEST",
                "summary": "Test Issue 2",
                "issue_type": "Bug",
            },
        ]

        # Verify it raises ValueError
        with pytest.raises(ValueError) as exc_info:
            issues_mixin.batch_create_issues(issues)

        assert "Missing required fields" in str(exc_info.value)
        assert not issues_mixin.jira.create_issues.called

    def test_batch_create_issues_partial_failure(self, issues_mixin):
        """Test batch_create_issues when some issues fail to create."""
        # Setup test data
        issues = [
            {
                "project_key": "TEST",
                "summary": "Test Issue 1",
                "issue_type": "Task",
            },
            {
                "project_key": "TEST",
                "summary": "Test Issue 2",
                "issue_type": "Bug",
            },
        ]

        # Mock bulk create response with an error
        bulk_response = {
            "issues": [
                {"id": "1", "key": "TEST-1", "self": "http://example.com/TEST-1"},
            ],
            "errors": [{"issue": {"key": None}, "error": "Invalid issue type"}],
        }
        issues_mixin.jira.create_issues.return_value = bulk_response

        # Mock get_issue response for successful creation
        issues_mixin.jira.get_issue.return_value = {
            "id": "1",
            "key": "TEST-1",
            "fields": {"summary": "Test Issue 1"},
        }

        # Call the method
        result = issues_mixin.batch_create_issues(issues)

        # Verify results - should have only the first issue
        assert len(result) == 1
        assert result[0].key == "TEST-1"

        # Verify error was logged
        issues_mixin.jira.create_issues.assert_called_once()
        assert len(issues_mixin.jira.get_issue.mock_calls) == 1

    def test_batch_create_issues_empty_list(self, issues_mixin):
        """Test batch_create_issues with an empty list."""
        result = issues_mixin.batch_create_issues([])
        assert result == []
        assert not issues_mixin.jira.create_issues.called

    def test_batch_create_issues_with_components(self, issues_mixin):
        """Test batch_create_issues with component handling."""
        # Setup test data with various component formats
        issues = [
            {
                "project_key": "TEST",
                "summary": "Test Issue 1",
                "issue_type": "Task",
                "components": ["Frontend", "", None, "  Backend  "],
            }
        ]

        # Mock responses
        bulk_response = {
            "issues": [
                {"id": "1", "key": "TEST-1", "self": "http://example.com/TEST-1"},
            ],
            "errors": [],
        }
        issues_mixin.jira.create_issues.return_value = bulk_response
        issues_mixin.jira.get_issue.return_value = {
            "id": "1",
            "key": "TEST-1",
            "fields": {"summary": "Test Issue 1"},
        }

        # Call the method
        result = issues_mixin.batch_create_issues(issues)

        # Verify results
        assert len(result) == 1

        # Verify components were properly formatted
        call_args = issues_mixin.jira.create_issues.call_args[0][0]
        components = call_args["issueUpdates"][0]["fields"]["components"]
        assert len(components) == 2
        assert components[0]["name"] == "Frontend"
        assert components[1]["name"] == "Backend"
=======
    def test_add_assignee_to_fields_cloud(self, issues_mixin):
        """Test _add_assignee_to_fields for Cloud instance."""
        # Set up cloud config
        issues_mixin.config = MagicMock()
        issues_mixin.config.is_cloud = True

        # Test fields dict
        fields = {}

        # Call the method
        issues_mixin._add_assignee_to_fields(fields, "account-123")

        # Verify result
        assert fields["assignee"] == {"accountId": "account-123"}

    def test_add_assignee_to_fields_server_dc(self, issues_mixin):
        """Test _add_assignee_to_fields for Server/Data Center instance."""
        # Set up Server/DC config
        issues_mixin.config = MagicMock()
        issues_mixin.config.is_cloud = False

        # Test fields dict
        fields = {}

        # Call the method
        issues_mixin._add_assignee_to_fields(fields, "jdoe")

        # Verify result
        assert fields["assignee"] == {"name": "jdoe"}
>>>>>>> 55ad234b
<|MERGE_RESOLUTION|>--- conflicted
+++ resolved
@@ -998,7 +998,6 @@
             update_history=False,
         )
 
-<<<<<<< HEAD
     def test_batch_create_issues_basic(self, issues_mixin):
         """Test basic functionality of batch_create_issues."""
         # Setup test data
@@ -1190,7 +1189,7 @@
         assert len(components) == 2
         assert components[0]["name"] == "Frontend"
         assert components[1]["name"] == "Backend"
-=======
+
     def test_add_assignee_to_fields_cloud(self, issues_mixin):
         """Test _add_assignee_to_fields for Cloud instance."""
         # Set up cloud config
@@ -1219,5 +1218,4 @@
         issues_mixin._add_assignee_to_fields(fields, "jdoe")
 
         # Verify result
-        assert fields["assignee"] == {"name": "jdoe"}
->>>>>>> 55ad234b
+        assert fields["assignee"] == {"name": "jdoe"}