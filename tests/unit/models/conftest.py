--- conflicted
+++ resolved
@@ -7,7 +7,7 @@
 """
 
 import os
-from typing import Dict, Any, List, Callable, Optional
+from typing import Any
 
 import pytest
 
@@ -103,97 +103,12 @@
 # Compatibility Fixtures (using legacy mock data)
 # ============================================================================
 
-from tests.utils.factories import (
-    JiraIssueFactory,
-    ConfluencePageFactory,
-    ErrorResponseFactory,
-    AuthConfigFactory
-)
-
-
-# ============================================================================
-# Factory-Based Data Fixtures
-# ============================================================================
-
-@pytest.fixture
-<<<<<<< HEAD
-def make_jira_issue_data():
-    """
-    Factory fixture for creating Jira issue data for model testing.
-    
-    This provides more flexibility than static mock data and allows
-    customization for different test scenarios.
-    
-    Returns:
-        Callable: Function that creates Jira issue data
-        
-    Example:
-        def test_jira_model(make_jira_issue_data):
-            issue_data = make_jira_issue_data(
-                key="MODEL-123",
-                fields={"priority": {"name": "Critical"}}
-            )
-            model = JiraIssue.from_dict(issue_data)
-            assert model.key == "MODEL-123"
-    """
-    return JiraIssueFactory.create
-
-
-@pytest.fixture
-def make_confluence_page_data():
-    """
-    Factory fixture for creating Confluence page data for model testing.
-    
-    Returns:
-        Callable: Function that creates Confluence page data
-        
-    Example:
-        def test_confluence_model(make_confluence_page_data):
-            page_data = make_confluence_page_data(
-                title="Model Test Page",
-                space={"key": "MODEL"}
-            )
-            model = ConfluencePage.from_dict(page_data)
-            assert model.title == "Model Test Page"
-    """
-    return ConfluencePageFactory.create
-
-
-@pytest.fixture
-def make_error_response_data():
-    """
-    Factory fixture for creating error response data for model testing.
-    
-    Returns:
-        Callable: Function that creates error response data
-        
-    Example:
-        def test_error_model(make_error_response_data):
-            error_data = make_error_response_data(
-                status_code=422,
-                message="Validation Error"
-            )
-            model = ErrorResponse.from_dict(error_data)
-            assert model.status == 422
-    """
-    return ErrorResponseFactory.create_api_error
-
-
-# ============================================================================
-# Compatibility Fixtures (using legacy mock data)
-# ============================================================================
-
-@pytest.fixture
-def jira_issue_data() -> Dict[str, Any]:
+
+@pytest.fixture
+def jira_issue_data() -> dict[str, Any]:
     """
     Return mock Jira issue data.
-    
-=======
-def jira_issue_data() -> dict[str, Any]:
-    """
-    Return mock Jira issue data.
-
->>>>>>> e8063763
+
     Note: This fixture is maintained for backward compatibility.
     Consider using make_jira_issue_data for new tests.
     """
@@ -201,68 +116,40 @@
 
 
 @pytest.fixture
-<<<<<<< HEAD
-def jira_search_data() -> Dict[str, Any]:
+def jira_search_data() -> dict[str, Any]:
     """
     Return mock Jira search (JQL) results.
-    
-=======
-def jira_search_data() -> dict[str, Any]:
-    """
-    Return mock Jira search (JQL) results.
-
->>>>>>> e8063763
+
     Note: This fixture is maintained for backward compatibility.
     """
     return MOCK_JIRA_JQL_RESPONSE
 
 
 @pytest.fixture
-<<<<<<< HEAD
-def jira_comments_data() -> Dict[str, Any]:
+def jira_comments_data() -> dict[str, Any]:
     """
     Return mock Jira comments data.
-    
-=======
-def jira_comments_data() -> dict[str, Any]:
-    """
-    Return mock Jira comments data.
-
->>>>>>> e8063763
+
     Note: This fixture is maintained for backward compatibility.
     """
     return MOCK_JIRA_COMMENTS
 
 
 @pytest.fixture
-<<<<<<< HEAD
-def confluence_search_data() -> Dict[str, Any]:
+def confluence_search_data() -> dict[str, Any]:
     """
     Return mock Confluence search (CQL) results.
-    
-=======
-def confluence_search_data() -> dict[str, Any]:
-    """
-    Return mock Confluence search (CQL) results.
-
->>>>>>> e8063763
+
     Note: This fixture is maintained for backward compatibility.
     """
     return MOCK_CQL_SEARCH_RESPONSE
 
 
 @pytest.fixture
-<<<<<<< HEAD
-def confluence_page_data() -> Dict[str, Any]:
+def confluence_page_data() -> dict[str, Any]:
     """
     Return mock Confluence page data.
-    
-=======
-def confluence_page_data() -> dict[str, Any]:
-    """
-    Return mock Confluence page data.
-
->>>>>>> e8063763
+
     Note: This fixture is maintained for backward compatibility.
     Consider using make_confluence_page_data for new tests.
     """
@@ -270,34 +157,20 @@
 
 
 @pytest.fixture
-<<<<<<< HEAD
-def confluence_comments_data() -> Dict[str, Any]:
+def confluence_comments_data() -> dict[str, Any]:
     """
     Return mock Confluence comments data.
-    
-=======
-def confluence_comments_data() -> dict[str, Any]:
-    """
-    Return mock Confluence comments data.
-
->>>>>>> e8063763
+
     Note: This fixture is maintained for backward compatibility.
     """
     return MOCK_COMMENTS_RESPONSE
 
 
 @pytest.fixture
-<<<<<<< HEAD
-def confluence_labels_data() -> Dict[str, Any]:
+def confluence_labels_data() -> dict[str, Any]:
     """
     Return mock Confluence labels data.
-    
-=======
-def confluence_labels_data() -> dict[str, Any]:
-    """
-    Return mock Confluence labels data.
-
->>>>>>> e8063763
+
     Note: This fixture is maintained for backward compatibility.
     """
     return MOCK_LABELS_RESPONSE
@@ -307,25 +180,15 @@
 # Enhanced Model Test Data Fixtures
 # ============================================================================
 
-<<<<<<< HEAD
-=======
-
->>>>>>> e8063763
+
 @pytest.fixture
 def complete_jira_issue_data():
     """
     Fixture providing complete Jira issue data with all fields populated.
-<<<<<<< HEAD
-    
+
     This is useful for testing model serialization/deserialization with
     full field coverage.
-    
-=======
-
-    This is useful for testing model serialization/deserialization with
-    full field coverage.
-
->>>>>>> e8063763
+
     Returns:
         Dict[str, Any]: Complete Jira issue data
     """
@@ -340,21 +203,12 @@
             "assignee": {
                 "displayName": "Test Assignee",
                 "emailAddress": "assignee@example.com",
-<<<<<<< HEAD
-                "accountId": "assignee-account-id"
-            },
-            "reporter": {
-                "displayName": "Test Reporter", 
-                "emailAddress": "reporter@example.com",
-                "accountId": "reporter-account-id"
-=======
                 "accountId": "assignee-account-id",
             },
             "reporter": {
                 "displayName": "Test Reporter",
                 "emailAddress": "reporter@example.com",
                 "accountId": "reporter-account-id",
->>>>>>> e8063763
             },
             "labels": ["testing", "complete", "model"],
             "components": [{"name": "Frontend"}, {"name": "Backend"}],
@@ -363,19 +217,11 @@
             "updated": "2023-01-02T12:00:00.000+0000",
             "duedate": "2023-01-15",
             "timeestimate": 28800,  # 8 hours in seconds
-<<<<<<< HEAD
-            "timespent": 14400,     # 4 hours in seconds
-            "timeoriginalestimate": 28800,
-            "customfield_10012": 8.0,  # Story points
-            "customfield_10010": "EPIC-123",  # Epic link
-        }
-=======
             "timespent": 14400,  # 4 hours in seconds
             "timeoriginalestimate": 28800,
             "customfield_10012": 8.0,  # Story points
             "customfield_10010": "EPIC-123",  # Epic link
         },
->>>>>>> e8063763
     )
 
 
@@ -383,15 +229,9 @@
 def minimal_jira_issue_data():
     """
     Fixture providing minimal Jira issue data for edge case testing.
-<<<<<<< HEAD
-    
+
     This is useful for testing model behavior with minimal required fields.
-    
-=======
-
-    This is useful for testing model behavior with minimal required fields.
-
->>>>>>> e8063763
+
     Returns:
         Dict[str, Any]: Minimal Jira issue data
     """
@@ -402,11 +242,7 @@
 def complete_confluence_page_data():
     """
     Fixture providing complete Confluence page data with all fields populated.
-<<<<<<< HEAD
-    
-=======
-
->>>>>>> e8063763
+
     Returns:
         Dict[str, Any]: Complete Confluence page data
     """
@@ -415,22 +251,6 @@
         title="Complete Test Page",
         type="page",
         status="current",
-<<<<<<< HEAD
-        space={
-            "key": "COMPLETE",
-            "name": "Complete Test Space",
-            "type": "global"
-        },
-        body={
-            "storage": {
-                "value": "<h1>Complete Test Page</h1><p>This page has all fields populated.</p>",
-                "representation": "storage"
-            },
-            "view": {
-                "value": "<h1>Complete Test Page</h1><p>This page has all fields populated.</p>",
-                "representation": "view"
-            }
-=======
         space={"key": "COMPLETE", "name": "Complete Test Space", "type": "global"},
         body={
             "storage": {
@@ -441,35 +261,17 @@
                 "value": "<h1>Complete Test Page</h1><p>This page has all fields populated.</p>",
                 "representation": "view",
             },
->>>>>>> e8063763
         },
         version={
             "number": 2,
             "when": "2023-01-02T12:00:00.000Z",
             "by": {"displayName": "Test User"},
-<<<<<<< HEAD
-            "message": "Updated with complete data"
-=======
             "message": "Updated with complete data",
->>>>>>> e8063763
         },
         metadata={
             "labels": {
                 "results": [
                     {"name": "testing"},
-<<<<<<< HEAD
-                    {"name": "complete"}, 
-                    {"name": "model"}
-                ]
-            }
-        },
-        ancestors=[
-            {"id": "parent123", "title": "Parent Page"}
-        ],
-        children={
-            "page": {"results": [{"id": "child123", "title": "Child Page"}]}
-        }
-=======
                     {"name": "complete"},
                     {"name": "model"},
                 ]
@@ -477,7 +279,6 @@
         },
         ancestors=[{"id": "parent123", "title": "Parent Page"}],
         children={"page": {"results": [{"id": "child123", "title": "Child Page"}]}},
->>>>>>> e8063763
     )
 
 
@@ -485,19 +286,12 @@
 # Validation and Edge Case Fixtures
 # ============================================================================
 
-<<<<<<< HEAD
-=======
-
->>>>>>> e8063763
+
 @pytest.fixture
 def invalid_jira_issue_data():
     """
     Fixture providing invalid Jira issue data for validation testing.
-<<<<<<< HEAD
-    
-=======
-
->>>>>>> e8063763
+
     Returns:
         List[Dict[str, Any]]: List of invalid issue data variations
     """
@@ -512,11 +306,7 @@
             "key": "INVALID-123",
             "fields": {
                 "status": "Invalid Status Format"  # Wrong status format
-<<<<<<< HEAD
-            }
-=======
             },
->>>>>>> e8063763
         },
     ]
 
@@ -525,11 +315,7 @@
 def invalid_confluence_page_data():
     """
     Fixture providing invalid Confluence page data for validation testing.
-<<<<<<< HEAD
-    
-=======
-
->>>>>>> e8063763
+
     Returns:
         List[Dict[str, Any]]: List of invalid page data variations
     """
@@ -543,11 +329,7 @@
         {
             "id": "123",
             "title": "Test",
-<<<<<<< HEAD
-            "type": "invalid_type"  # Invalid content type
-=======
             "type": "invalid_type",  # Invalid content type
->>>>>>> e8063763
         },
     ]
 
@@ -556,19 +338,12 @@
 # Model Serialization Test Fixtures
 # ============================================================================
 
-<<<<<<< HEAD
-=======
-
->>>>>>> e8063763
+
 @pytest.fixture
 def jira_model_serialization_cases():
     """
     Fixture providing test cases for Jira model serialization/deserialization.
-<<<<<<< HEAD
-    
-=======
-
->>>>>>> e8063763
+
     Returns:
         List[Dict[str, Any]]: Test cases with expected serialization results
     """
@@ -576,39 +351,21 @@
         {
             "name": "basic_issue",
             "input": JiraIssueFactory.create("SERIAL-1"),
-<<<<<<< HEAD
-            "expected_fields": ["key", "id", "self", "fields"]
-        },
-        {
-            "name": "minimal_issue", 
-            "input": JiraIssueFactory.create_minimal("SERIAL-2"),
-            "expected_fields": ["key", "fields"]
-=======
             "expected_fields": ["key", "id", "self", "fields"],
         },
         {
             "name": "minimal_issue",
             "input": JiraIssueFactory.create_minimal("SERIAL-2"),
             "expected_fields": ["key", "fields"],
->>>>>>> e8063763
         },
         {
             "name": "issue_with_custom_fields",
             "input": JiraIssueFactory.create(
-<<<<<<< HEAD
-                "SERIAL-3",
-                fields={"customfield_10012": 5.0}
-            ),
-            "expected_fields": ["key", "fields"],
-            "expected_custom_fields": ["customfield_10012"]
-        }
-=======
                 "SERIAL-3", fields={"customfield_10012": 5.0}
             ),
             "expected_fields": ["key", "fields"],
             "expected_custom_fields": ["customfield_10012"],
         },
->>>>>>> e8063763
     ]
 
 
@@ -616,11 +373,7 @@
 def confluence_model_serialization_cases():
     """
     Fixture providing test cases for Confluence model serialization/deserialization.
-<<<<<<< HEAD
-    
-=======
-
->>>>>>> e8063763
+
     Returns:
         List[Dict[str, Any]]: Test cases with expected serialization results
     """
@@ -628,28 +381,17 @@
         {
             "name": "basic_page",
             "input": ConfluencePageFactory.create("serial123"),
-<<<<<<< HEAD
-            "expected_fields": ["id", "title", "type", "space", "body"]
-=======
             "expected_fields": ["id", "title", "type", "space", "body"],
->>>>>>> e8063763
         },
         {
             "name": "page_with_metadata",
             "input": ConfluencePageFactory.create(
                 "serial456",
                 version={"number": 2},
-<<<<<<< HEAD
-                metadata={"labels": {"results": [{"name": "test"}]}}
-            ),
-            "expected_fields": ["id", "title", "version", "metadata"]
-        }
-=======
                 metadata={"labels": {"results": [{"name": "test"}]}},
             ),
             "expected_fields": ["id", "title", "version", "metadata"],
         },
->>>>>>> e8063763
     ]
 
 
@@ -657,10 +399,7 @@
 # Real Data Integration Fixtures
 # ============================================================================
 
-<<<<<<< HEAD
-=======
-
->>>>>>> e8063763
+
 @pytest.fixture
 def use_real_jira_data() -> bool:
     """
@@ -669,11 +408,7 @@
     This will only return True if:
     1. The JIRA_URL, JIRA_USERNAME, and JIRA_API_TOKEN environment variables are set
     2. The USE_REAL_DATA environment variable is set to "true"
-<<<<<<< HEAD
-    
-=======
-
->>>>>>> e8063763
+
     Note: This fixture is maintained for backward compatibility.
     """
     required_vars = ["JIRA_URL", "JIRA_USERNAME", "JIRA_API_TOKEN"]
@@ -691,11 +426,7 @@
     This will only return True if:
     1. The CONFLUENCE_URL, CONFLUENCE_USERNAME, and CONFLUENCE_API_TOKEN environment variables are set
     2. The USE_REAL_DATA environment variable is set to "true"
-<<<<<<< HEAD
-    
-=======
-
->>>>>>> e8063763
+
     Note: This fixture is maintained for backward compatibility.
     """
     required_vars = ["CONFLUENCE_URL", "CONFLUENCE_USERNAME", "CONFLUENCE_API_TOKEN"]
@@ -711,11 +442,7 @@
     Provides a default Confluence page ID to use for tests.
 
     Skips the test if CONFLUENCE_TEST_PAGE_ID environment variable is not set.
-<<<<<<< HEAD
-    
-=======
-
->>>>>>> e8063763
+
     Note: This fixture is maintained for backward compatibility.
     """
     page_id = os.environ.get("CONFLUENCE_TEST_PAGE_ID")
@@ -730,11 +457,7 @@
     Provides a default Jira issue key to use for tests.
 
     Skips the test if JIRA_TEST_ISSUE_KEY environment variable is not set.
-<<<<<<< HEAD
-    
-=======
-
->>>>>>> e8063763
+
     Note: This fixture is maintained for backward compatibility.
     """
     issue_key = os.environ.get("JIRA_TEST_ISSUE_KEY")
@@ -747,19 +470,12 @@
 # Model Performance Test Fixtures
 # ============================================================================
 
-<<<<<<< HEAD
-=======
-
->>>>>>> e8063763
+
 @pytest.fixture
 def large_jira_dataset():
     """
     Fixture providing a large dataset for performance testing.
-<<<<<<< HEAD
-    
-=======
-
->>>>>>> e8063763
+
     Returns:
         List[Dict[str, Any]]: Large list of Jira issues for performance tests
     """
@@ -773,11 +489,7 @@
 def large_confluence_dataset():
     """
     Fixture providing a large dataset for performance testing.
-<<<<<<< HEAD
-    
-=======
-
->>>>>>> e8063763
+
     Returns:
         List[Dict[str, Any]]: Large list of Confluence pages for performance tests
     """
@@ -791,34 +503,20 @@
 # Model Composition Fixtures
 # ============================================================================
 
-<<<<<<< HEAD
-=======
-
->>>>>>> e8063763
+
 @pytest.fixture
 def model_test_suite():
     """
     Comprehensive test suite for model testing.
-<<<<<<< HEAD
-    
+
     This fixture provides a complete set of test data for thorough
     model validation, including edge cases and error conditions.
-    
+
     Returns:
         Dict[str, Any]: Complete model test suite
     """
-    # Define the factory functions once for reuse  
-=======
-
-    This fixture provides a complete set of test data for thorough
-    model validation, including edge cases and error conditions.
-
-    Returns:
-        Dict[str, Any]: Complete model test suite
-    """
 
     # Define the factory functions once for reuse
->>>>>>> e8063763
     def get_complete_jira_data():
         return JiraIssueFactory.create(
             key="COMPLETE-123",
@@ -828,17 +526,6 @@
                 "issuetype": {"name": "Story", "id": "10001"},
                 "status": {"name": "In Progress", "id": "3"},
                 "priority": {"name": "High", "id": "2"},
-<<<<<<< HEAD
-            }
-        )
-    
-    def get_complete_confluence_data():
-        return ConfluencePageFactory.create(
-            page_id="complete123", 
-            title="Complete Test Page"
-        )
-    
-=======
             },
         )
 
@@ -847,29 +534,20 @@
             page_id="complete123", title="Complete Test Page"
         )
 
->>>>>>> e8063763
     def get_invalid_jira_data():
         return [
             {},  # Empty data
             {"key": None},  # Null key
             {"key": ""},  # Empty key
         ]
-<<<<<<< HEAD
-    
-=======
-
->>>>>>> e8063763
+
     def get_invalid_confluence_data():
         return [
             {},  # Empty data
             {"id": None},  # Null ID
             {"id": ""},  # Empty ID
         ]
-<<<<<<< HEAD
-    
-=======
-
->>>>>>> e8063763
+
     return {
         "jira": {
             "valid": [
@@ -881,11 +559,7 @@
             "edge_cases": [
                 JiraIssueFactory.create("EDGE-1", fields={}),
                 JiraIssueFactory.create("EDGE-2", id="", self=""),
-<<<<<<< HEAD
-            ]
-=======
             ],
->>>>>>> e8063763
         },
         "confluence": {
             "valid": [
@@ -897,19 +571,11 @@
             "edge_cases": [
                 ConfluencePageFactory.create("edge1", body={}),
                 ConfluencePageFactory.create("edge2", space={}),
-<<<<<<< HEAD
-            ]
-=======
             ],
->>>>>>> e8063763
         },
         "errors": [
             ErrorResponseFactory.create_api_error(400, "Bad Request"),
             ErrorResponseFactory.create_api_error(404, "Not Found"),
             ErrorResponseFactory.create_auth_error(),
-<<<<<<< HEAD
-        ]
-=======
         ],
->>>>>>> e8063763
     }