--- conflicted
+++ resolved
@@ -802,51 +802,15 @@
                     "comments": [
                         comment.to_simplified_dict() for comment in self.comments
                     ],
+                    "attachments": [
+                        attachment.to_simplified_dict()
+                        for attachment in self.attachments
+                    ],
                     "url": self.url,
+                    "epic_key": self.epic_key,
+                    "epic_name": self.epic_name,
                 }
             )
-<<<<<<< HEAD
-=======
-            return result
-
-        # If specific fields were requested, only include those
-        field_mapping = {
-            "summary": lambda: self.summary,
-            "description": lambda: self.description,
-            "created": lambda: self.format_timestamp(self.created),
-            "updated": lambda: self.format_timestamp(self.updated),
-            "status": lambda: self.status.to_simplified_dict() if self.status else None,
-            "issuetype": lambda: self.issue_type.to_simplified_dict()
-            if self.issue_type
-            else None,
-            "issue_type": lambda: self.issue_type.to_simplified_dict()
-            if self.issue_type
-            else None,
-            "priority": lambda: self.priority.to_simplified_dict()
-            if self.priority
-            else None,
-            "assignee": lambda: self.assignee.to_simplified_dict()
-            if self.assignee
-            else None,
-            "reporter": lambda: self.reporter.to_simplified_dict()
-            if self.reporter
-            else None,
-            "labels": lambda: self.labels,
-            "components": lambda: self.components,
-            "comment": lambda: [
-                comment.to_simplified_dict() for comment in self.comments
-            ],
-            "comments": lambda: [
-                comment.to_simplified_dict() for comment in self.comments
-            ],
-            "attachments": lambda: [
-                attachment.to_simplified_dict() for attachment in self.attachments
-            ],
-            "url": lambda: self.url,
-            "epic_key": lambda: self.epic_key,
-            "epic_name": lambda: self.epic_name,
-        }
->>>>>>> d1bbe549
 
             # Add all custom fields
             for field_id, value in self.custom_fields.items():
@@ -885,6 +849,9 @@
                 "comments": lambda: [
                     comment.to_simplified_dict() for comment in self.comments
                 ],
+                "attachments": lambda: [
+                    attachment.to_simplified_dict() for attachment in self.attachments
+                ],
                 "url": lambda: self.url,
                 "epic_key": lambda: self.epic_key,
                 "epic_name": lambda: self.epic_name,
