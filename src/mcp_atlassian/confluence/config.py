"""Configuration module for the Confluence client."""

import logging
import os
from dataclasses import dataclass
from typing import Literal

from ..utils.env import get_custom_headers, is_env_ssl_verify
from ..utils.oauth import (
    BYOAccessTokenOAuthConfig,
    OAuthConfig,
    get_oauth_config_from_env,
)
from ..utils.urls import is_atlassian_cloud_url


@dataclass
class ConfluenceConfig:
    """Confluence API configuration.

    Handles authentication for Confluence Cloud and Server/Data Center:
    - Cloud: username/API token (basic auth) or OAuth 2.0 (3LO)
    - Server/DC: personal access token, basic auth, or OAuth 2.0
    """

    url: str  # Base URL for Confluence
    auth_type: Literal["basic", "pat", "oauth"]  # Authentication type
    username: str | None = None  # Email or username
    api_token: str | None = None  # API token used as password
    personal_token: str | None = None  # Personal access token (Server/DC)
    oauth_config: OAuthConfig | BYOAccessTokenOAuthConfig | None = None
    ssl_verify: bool = True  # Whether to verify SSL certificates
    spaces_filter: str | None = None  # List of space keys to filter searches
    http_proxy: str | None = None  # HTTP proxy URL
    https_proxy: str | None = None  # HTTPS proxy URL
    no_proxy: str | None = None  # Comma-separated list of hosts to bypass proxy
    socks_proxy: str | None = None  # SOCKS proxy URL (optional)
    custom_headers: dict[str, str] | None = None  # Custom HTTP headers

    @property
    def is_cloud(self) -> bool:
        """Check if this is a cloud instance.

        Returns:
            True if this is a cloud instance (atlassian.net), False otherwise.
            Localhost URLs are always considered non-cloud (Server/Data Center).
        """
        # Multi-Cloud OAuth mode: URL might be None, but we use api.atlassian.com
        if (
            self.auth_type == "oauth"
            and self.oauth_config
            and self.oauth_config.cloud_id
        ):
            # OAuth with cloud_id uses api.atlassian.com which is always Cloud
            return True

        # For other auth types, check the URL
        return is_atlassian_cloud_url(self.url) if self.url else False

    @property
    def verify_ssl(self) -> bool:
        """Compatibility property for old code.

        Returns:
            The ssl_verify value
        """
        return self.ssl_verify

    @classmethod
    def from_env(cls) -> "ConfluenceConfig":
        """Create configuration from environment variables.

        Returns:
            ConfluenceConfig with values from environment variables

        Raises:
            ValueError: If any required environment variable is missing
        """
        url = os.getenv("CONFLUENCE_URL")
        if not url and not os.getenv("ATLASSIAN_OAUTH_ENABLE"):
            error_msg = "Missing required CONFLUENCE_URL environment variable"
            raise ValueError(error_msg)

        # Determine authentication type based on available environment variables
        username = os.getenv("CONFLUENCE_USERNAME")
        api_token = os.getenv("CONFLUENCE_API_TOKEN")
        personal_token = os.getenv("CONFLUENCE_PERSONAL_TOKEN")

        # Check for OAuth configuration
        oauth_config = get_oauth_config_from_env()
        auth_type: Literal["basic", "pat", "oauth"] | None = None

        # Use the shared utility function directly
        is_cloud = is_atlassian_cloud_url(url) if url else False

        if oauth_config:
            # OAuth is available - could be full config or minimal config for user-provided tokens
            auth_type = "oauth"
        elif is_cloud:
            if username and api_token:
                auth_type = "basic"
            else:
                error_msg = "Cloud authentication requires CONFLUENCE_USERNAME and CONFLUENCE_API_TOKEN, or OAuth configuration (set ATLASSIAN_OAUTH_ENABLE=true for user-provided tokens)"
                raise ValueError(error_msg)
        else:  # Server/Data Center
            if personal_token:
                auth_type = "pat"
            elif username and api_token:
                # Allow basic auth for Server/DC too
                auth_type = "basic"
            else:
                error_msg = "Server/Data Center authentication requires CONFLUENCE_PERSONAL_TOKEN or CONFLUENCE_USERNAME and CONFLUENCE_API_TOKEN"
                raise ValueError(error_msg)

        # SSL verification (for Server/DC)
        ssl_verify = is_env_ssl_verify("CONFLUENCE_SSL_VERIFY")

        # Get the spaces filter if provided
        spaces_filter = os.getenv("CONFLUENCE_SPACES_FILTER")

        # Proxy settings
        http_proxy = os.getenv("CONFLUENCE_HTTP_PROXY", os.getenv("HTTP_PROXY"))
        https_proxy = os.getenv("CONFLUENCE_HTTPS_PROXY", os.getenv("HTTPS_PROXY"))
        no_proxy = os.getenv("CONFLUENCE_NO_PROXY", os.getenv("NO_PROXY"))
        socks_proxy = os.getenv("CONFLUENCE_SOCKS_PROXY", os.getenv("SOCKS_PROXY"))

<<<<<<< HEAD
        if not url:
            error_msg = "CONFLUENCE_URL is required"
            raise ValueError(error_msg)

        if not auth_type:
            error_msg = "No authentication method configured"
            raise ValueError(error_msg)
=======
        # Custom headers - service-specific only
        custom_headers = get_custom_headers("CONFLUENCE_CUSTOM_HEADERS")
>>>>>>> 31e637b7

        return cls(
            url=url,
            auth_type=auth_type,
            username=username,
            api_token=api_token,
            personal_token=personal_token,
            oauth_config=oauth_config,
            ssl_verify=ssl_verify,
            spaces_filter=spaces_filter,
            http_proxy=http_proxy,
            https_proxy=https_proxy,
            no_proxy=no_proxy,
            socks_proxy=socks_proxy,
            custom_headers=custom_headers,
        )

    @staticmethod
    def _is_oauth_fully_configured(oauth_config: "OAuthConfig") -> bool:
        """Check if OAuth configuration is complete for either Cloud or Data Center.

        Args:
            oauth_config: The OAuth configuration to check

        Returns:
            True if OAuth is fully configured, False otherwise
        """
        if not oauth_config:
            return False

        # Check basic required fields
        if not all(
            [
                oauth_config.client_id,
                oauth_config.client_secret,
                oauth_config.redirect_uri,
                oauth_config.scope,
            ]
        ):
            return False

        # Check instance-specific requirements
        if oauth_config.is_cloud:
            # For Cloud, we need a cloud_id
            return bool(oauth_config.cloud_id)
        else:
            # For Data Center, we need an instance_url
            return bool(oauth_config.instance_url)

    def is_auth_configured(self) -> bool:
        """Check if the current authentication configuration is complete and valid for making API calls.

        Returns:
            bool: True if authentication is fully configured, False otherwise.
        """
        logger = logging.getLogger("mcp-atlassian.confluence.config")
        if self.auth_type == "oauth":
            # Handle different OAuth configuration types
            if self.oauth_config:
                # Full OAuth configuration (traditional mode)
                if isinstance(self.oauth_config, OAuthConfig):
                    # For Data Center OAuth, check if it's fully configured
                    if (
                        not self.oauth_config.is_cloud
                        and self._is_oauth_fully_configured(self.oauth_config)
                    ):
                        return True
                    # For Cloud OAuth
                    elif (
                        self.oauth_config.client_id
                        and self.oauth_config.client_secret
                        and self.oauth_config.redirect_uri
                        and self.oauth_config.scope
                        and self.oauth_config.cloud_id
                    ):
                        return True
                    # Minimal OAuth configuration (user-provided tokens mode)
                    # This is valid if we have oauth_config but missing client credentials
                    # In this case, we expect authentication to come from user-provided headers
                    elif (
                        not self.oauth_config.client_id
                        and not self.oauth_config.client_secret
                    ):
                        logger.debug(
                            "Minimal OAuth config detected - expecting user-provided tokens via headers"
                        )
                        return True
                # Bring Your Own Access Token mode
                elif isinstance(self.oauth_config, BYOAccessTokenOAuthConfig):
                    if self.oauth_config.cloud_id and self.oauth_config.access_token:
                        return True

            # Partial configuration is invalid
            logger.warning("Incomplete OAuth configuration detected")
            return False
        elif self.auth_type == "pat":
            return bool(self.personal_token)
        elif self.auth_type == "basic":
            return bool(self.username and self.api_token)
        logger.warning(
            f"Unknown or unsupported auth_type: {self.auth_type} in ConfluenceConfig"
        )
        return False<|MERGE_RESOLUTION|>--- conflicted
+++ resolved
@@ -124,18 +124,16 @@
         no_proxy = os.getenv("CONFLUENCE_NO_PROXY", os.getenv("NO_PROXY"))
         socks_proxy = os.getenv("CONFLUENCE_SOCKS_PROXY", os.getenv("SOCKS_PROXY"))
 
-<<<<<<< HEAD
-        if not url:
+        # Custom headers - service-specific only
+        custom_headers = get_custom_headers("CONFLUENCE_CUSTOM_HEADERS")
+
+        if not url and not oauth_config:
             error_msg = "CONFLUENCE_URL is required"
             raise ValueError(error_msg)
 
         if not auth_type:
             error_msg = "No authentication method configured"
             raise ValueError(error_msg)
-=======
-        # Custom headers - service-specific only
-        custom_headers = get_custom_headers("CONFLUENCE_CUSTOM_HEADERS")
->>>>>>> 31e637b7
 
         return cls(
             url=url,
