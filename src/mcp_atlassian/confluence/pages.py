--- conflicted
+++ resolved
@@ -304,14 +304,6 @@
             Exception: If there is an error creating the page
         """
         try:
-<<<<<<< HEAD
-            # Convert markdown to Confluence storage format if needed
-            storage_body = (
-                self.preprocessor.markdown_to_confluence_storage(body)
-                if is_markdown
-                else body
-            )
-=======
             # Determine body and representation based on content type
             if is_markdown:
                 # Convert markdown to Confluence storage format
@@ -323,7 +315,6 @@
                 # Use body as-is with specified representation
                 final_body = body
                 representation = content_representation or "storage"
->>>>>>> 9ad2cbf4
 
             # Use v2 API for OAuth authentication, v1 API for token/basic auth
             v2_adapter = self._v2_adapter
@@ -398,14 +389,6 @@
             Exception: If there is an error updating the page
         """
         try:
-<<<<<<< HEAD
-            # Convert markdown to Confluence storage format if needed
-            storage_body = (
-                self.preprocessor.markdown_to_confluence_storage(body)
-                if is_markdown
-                else body
-            )
-=======
             # Determine body and representation based on content type
             if is_markdown:
                 # Convert markdown to Confluence storage format
@@ -417,7 +400,6 @@
                 # Use body as-is with specified representation
                 final_body = body
                 representation = content_representation or "storage"
->>>>>>> 9ad2cbf4
 
             logger.debug(f"Updating page {page_id} with title '{title}'")
 
