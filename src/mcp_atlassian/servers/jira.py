"""Jira FastMCP server instance and tool definitions."""

import json
import logging
from typing import Annotated, Any

from fastmcp import Context, FastMCP
from pydantic import Field
from requests.exceptions import HTTPError

from mcp_atlassian.exceptions import MCPAtlassianAuthenticationError
from mcp_atlassian.jira.constants import DEFAULT_READ_JIRA_FIELDS
from mcp_atlassian.models.jira.common import JiraUser
from mcp_atlassian.servers.dependencies import get_jira_fetcher
from mcp_atlassian.utils.decorators import check_write_access

logger = logging.getLogger(__name__)

jira_mcp = FastMCP(
    name="Jira MCP Service",
<<<<<<< HEAD
    instructions="Provides tools for interacting with Atlassian Jira.",
=======
>>>>>>> 7e48dfcf
)


@jira_mcp.tool(tags={"jira", "read"})
async def get_user_profile(
    ctx: Context,
    user_identifier: Annotated[
        str,
        Field(
            description="Identifier for the user (e.g., email address 'user@example.com', username 'johndoe', account ID 'accountid:...', or key for Server/DC)."
        ),
    ],
) -> str:
    """
    Retrieve profile information for a specific Jira user.

    Args:
        ctx: The FastMCP context.
        user_identifier: User identifier (email, username, key, or account ID).

    Returns:
        JSON string representing the Jira user profile object, or an error object if not found.

    Raises:
        ValueError: If the Jira client is not configured or available.
    """
    jira = await get_jira_fetcher(ctx)
    try:
        user: JiraUser = jira.get_user_profile_by_identifier(user_identifier)
        result = user.to_simplified_dict()
        response_data = {"success": True, "user": result}
    except Exception as e:
        error_message = ""
        log_level = logging.ERROR
        if isinstance(e, ValueError) and "not found" in str(e).lower():
            log_level = logging.WARNING
            error_message = str(e)
        elif isinstance(e, MCPAtlassianAuthenticationError):
            error_message = f"Authentication/Permission Error: {str(e)}"
        elif isinstance(e, OSError | HTTPError):
            error_message = f"Network or API Error: {str(e)}"
        else:
            error_message = (
                "An unexpected error occurred while fetching the user profile."
            )
            logger.exception(
                f"Unexpected error in get_user_profile for '{user_identifier}':"
            )
        error_result = {
            "success": False,
            "error": str(e),
            "user_identifier": user_identifier,
        }
        logger.log(
            log_level,
            f"get_user_profile failed for '{user_identifier}': {error_message}",
        )
        response_data = error_result
    return json.dumps(response_data, indent=2, ensure_ascii=False)


@jira_mcp.tool(tags={"jira", "read"})
async def get_issue(
    ctx: Context,
    issue_key: Annotated[str, Field(description="Jira issue key (e.g., 'PROJ-123')")],
    fields: Annotated[
        str,
        Field(
            description=(
                "(Optional) Comma-separated list of fields to return (e.g., 'summary,status,customfield_10010'). "
                "You may also provide a single field as a string (e.g., 'duedate'). "
                "Use '*all' for all fields (including custom fields), or omit for essential fields only."
            ),
            default=",".join(DEFAULT_READ_JIRA_FIELDS),
        ),
    ] = ",".join(DEFAULT_READ_JIRA_FIELDS),
    expand: Annotated[
        str | None,
        Field(
            description=(
                "(Optional) Fields to expand. Examples: 'renderedFields' (for rendered content), "
                "'transitions' (for available status transitions), 'changelog' (for history)"
            ),
            default=None,
        ),
    ] = None,
    comment_limit: Annotated[
        int,
        Field(
            description="Maximum number of comments to include (0 or null for no comments)",
            default=10,
            ge=0,
            le=100,
        ),
    ] = 10,
    properties: Annotated[
        str | None,
        Field(
            description="(Optional) A comma-separated list of issue properties to return",
            default=None,
        ),
    ] = None,
    update_history: Annotated[
        bool,
        Field(
            description="Whether to update the issue view history for the requesting user",
            default=True,
        ),
    ] = True,
) -> str:
    """Get details of a specific Jira issue including its Epic links and relationship information.

    Args:
        ctx: The FastMCP context.
        issue_key: Jira issue key.
        fields: Comma-separated list of fields to return (e.g., 'summary,status,customfield_10010'), a single field as a string (e.g., 'duedate'), '*all' for all fields, or omitted for essentials.
        expand: Optional fields to expand.
        comment_limit: Maximum number of comments.
        properties: Issue properties to return.
        update_history: Whether to update issue view history.

    Returns:
        JSON string representing the Jira issue object.

    Raises:
        ValueError: If the Jira client is not configured or available.
    """
    jira = await get_jira_fetcher(ctx)
    fields_list: str | list[str] | None = fields
    if fields and fields != "*all":
        fields_list = [f.strip() for f in fields.split(",")]

    issue = jira.get_issue(
        issue_key=issue_key,
        fields=fields_list,
        expand=expand,
        comment_limit=comment_limit,
        properties=properties.split(",") if properties else None,
        update_history=update_history,
    )
    result = issue.to_simplified_dict()
    return json.dumps(result, indent=2, ensure_ascii=False)


@jira_mcp.tool(tags={"jira", "read"})
async def search(
    ctx: Context,
    jql: Annotated[
        str,
        Field(
            description=(
                "JQL query string (Jira Query Language). Examples:\n"
                '- Find Epics: "issuetype = Epic AND project = PROJ"\n'
                '- Find issues in Epic: "parent = PROJ-123"\n'
                "- Find by status: \"status = 'In Progress' AND project = PROJ\"\n"
                '- Find by assignee: "assignee = currentUser()"\n'
                '- Find recently updated: "updated >= -7d AND project = PROJ"\n'
                '- Find by label: "labels = frontend AND project = PROJ"\n'
                '- Find by priority: "priority = High AND project = PROJ"'
            )
        ),
    ],
    fields: Annotated[
        str,
        Field(
            description=(
                "(Optional) Comma-separated fields to return in the results. "
                "Use '*all' for all fields, or specify individual fields like 'summary,status,assignee,priority'"
            ),
            default=",".join(DEFAULT_READ_JIRA_FIELDS),
        ),
    ] = ",".join(DEFAULT_READ_JIRA_FIELDS),
    limit: Annotated[
        int,
        Field(description="Maximum number of results (1-50)", default=10, ge=1),
    ] = 10,
    start_at: Annotated[
        int,
        Field(description="Starting index for pagination (0-based)", default=0, ge=0),
    ] = 0,
    projects_filter: Annotated[
        str | None,
        Field(
            description=(
                "(Optional) Comma-separated list of project keys to filter results by. "
                "Overrides the environment variable JIRA_PROJECTS_FILTER if provided."
            ),
            default=None,
        ),
    ] = None,
    expand: Annotated[
        str | None,
        Field(
            description=(
                "(Optional) fields to expand. Examples: 'renderedFields', 'transitions', 'changelog'"
            ),
            default=None,
        ),
    ] = None,
) -> str:
    """Search Jira issues using JQL (Jira Query Language).

    Args:
        ctx: The FastMCP context.
        jql: JQL query string.
        fields: Comma-separated fields to return.
        limit: Maximum number of results.
        start_at: Starting index for pagination.
        projects_filter: Comma-separated list of project keys to filter by.
        expand: Optional fields to expand.

    Returns:
        JSON string representing the search results including pagination info.
    """
    jira = await get_jira_fetcher(ctx)
    fields_list: str | list[str] | None = fields
    if fields and fields != "*all":
        fields_list = [f.strip() for f in fields.split(",")]

    search_result = jira.search_issues(
        jql=jql,
        fields=fields_list,
        limit=limit,
        start=start_at,
        expand=expand,
        projects_filter=projects_filter,
    )
    result = search_result.to_simplified_dict()
    return json.dumps(result, indent=2, ensure_ascii=False)


@jira_mcp.tool(tags={"jira", "read"})
async def search_fields(
    ctx: Context,
    keyword: Annotated[
        str,
        Field(
            description="Keyword for fuzzy search. If left empty, lists the first 'limit' available fields in their default order.",
            default="",
        ),
    ] = "",
    limit: Annotated[
        int, Field(description="Maximum number of results", default=10, ge=1)
    ] = 10,
    refresh: Annotated[
        bool,
        Field(description="Whether to force refresh the field list", default=False),
    ] = False,
) -> str:
    """Search Jira fields by keyword with fuzzy match.

    Args:
        ctx: The FastMCP context.
        keyword: Keyword for fuzzy search.
        limit: Maximum number of results.
        refresh: Whether to force refresh the field list.

    Returns:
        JSON string representing a list of matching field definitions.
    """
    jira = await get_jira_fetcher(ctx)
    result = jira.search_fields(keyword, limit=limit, refresh=refresh)
    return json.dumps(result, indent=2, ensure_ascii=False)


@jira_mcp.tool(tags={"jira", "read"})
async def get_project_issues(
    ctx: Context,
    project_key: Annotated[str, Field(description="The project key")],
    limit: Annotated[
        int,
        Field(description="Maximum number of results (1-50)", default=10, ge=1, le=50),
    ] = 10,
    start_at: Annotated[
        int,
        Field(description="Starting index for pagination (0-based)", default=0, ge=0),
    ] = 0,
) -> str:
    """Get all issues for a specific Jira project.

    Args:
        ctx: The FastMCP context.
        project_key: The project key.
        limit: Maximum number of results.
        start_at: Starting index for pagination.

    Returns:
        JSON string representing the search results including pagination info.
    """
    jira = await get_jira_fetcher(ctx)
    search_result = jira.get_project_issues(
        project_key=project_key, start=start_at, limit=limit
    )
    result = search_result.to_simplified_dict()
    return json.dumps(result, indent=2, ensure_ascii=False)


@jira_mcp.tool(tags={"jira", "read"})
async def get_transitions(
    ctx: Context,
    issue_key: Annotated[str, Field(description="Jira issue key (e.g., 'PROJ-123')")],
) -> str:
    """Get available status transitions for a Jira issue.

    Args:
        ctx: The FastMCP context.
        issue_key: Jira issue key.

    Returns:
        JSON string representing a list of available transitions.
    """
    jira = await get_jira_fetcher(ctx)
    # Underlying method returns list[dict] in the desired format
    transitions = jira.get_available_transitions(issue_key)
    return json.dumps(transitions, indent=2, ensure_ascii=False)


@jira_mcp.tool(tags={"jira", "read"})
async def get_worklog(
    ctx: Context,
    issue_key: Annotated[str, Field(description="Jira issue key (e.g., 'PROJ-123')")],
) -> str:
    """Get worklog entries for a Jira issue.

    Args:
        ctx: The FastMCP context.
        issue_key: Jira issue key.

    Returns:
        JSON string representing the worklog entries.
    """
    jira = await get_jira_fetcher(ctx)
    worklogs = jira.get_worklogs(issue_key)
    result = {"worklogs": worklogs}
    return json.dumps(result, indent=2, ensure_ascii=False)


@jira_mcp.tool(tags={"jira", "read"})
async def download_attachments(
    ctx: Context,
    issue_key: Annotated[str, Field(description="Jira issue key (e.g., 'PROJ-123')")],
    target_dir: Annotated[
        str, Field(description="Directory where attachments should be saved")
    ],
) -> str:
    """Download attachments from a Jira issue.

    Args:
        ctx: The FastMCP context.
        issue_key: Jira issue key.
        target_dir: Directory to save attachments.

    Returns:
        JSON string indicating the result of the download operation.
    """
    jira = await get_jira_fetcher(ctx)
    result = jira.download_issue_attachments(issue_key=issue_key, target_dir=target_dir)
    return json.dumps(result, indent=2, ensure_ascii=False)


@jira_mcp.tool(tags={"jira", "read"})
async def get_agile_boards(
    ctx: Context,
    board_name: Annotated[
        str | None,
        Field(description="(Optional) The name of board, support fuzzy search"),
    ] = None,
    project_key: Annotated[
        str | None, Field(description="(Optional) Jira project key (e.g., 'PROJ-123')")
    ] = None,
    board_type: Annotated[
        str | None,
        Field(
            description="(Optional) The type of jira board (e.g., 'scrum', 'kanban')"
        ),
    ] = None,
    start_at: Annotated[
        int,
        Field(description="Starting index for pagination (0-based)", default=0, ge=0),
    ] = 0,
    limit: Annotated[
        int,
        Field(description="Maximum number of results (1-50)", default=10, ge=1, le=50),
    ] = 10,
) -> str:
    """Get jira agile boards by name, project key, or type.

    Args:
        ctx: The FastMCP context.
        board_name: Name of the board (fuzzy search).
        project_key: Project key.
        board_type: Board type ('scrum' or 'kanban').
        start_at: Starting index.
        limit: Maximum results.

    Returns:
        JSON string representing a list of board objects.
    """
    jira = await get_jira_fetcher(ctx)
    boards = jira.get_all_agile_boards_model(
        board_name=board_name,
        project_key=project_key,
        board_type=board_type,
        start=start_at,
        limit=limit,
    )
    result = [board.to_simplified_dict() for board in boards]
    return json.dumps(result, indent=2, ensure_ascii=False)


@jira_mcp.tool(tags={"jira", "read"})
async def get_board_issues(
    ctx: Context,
    board_id: Annotated[str, Field(description="The id of the board (e.g., '1001')")],
    jql: Annotated[
        str,
        Field(
            description=(
                "JQL query string (Jira Query Language). Examples:\n"
                '- Find Epics: "issuetype = Epic AND project = PROJ"\n'
                '- Find issues in Epic: "parent = PROJ-123"\n'
                "- Find by status: \"status = 'In Progress' AND project = PROJ\"\n"
                '- Find by assignee: "assignee = currentUser()"\n'
                '- Find recently updated: "updated >= -7d AND project = PROJ"\n'
                '- Find by label: "labels = frontend AND project = PROJ"\n'
                '- Find by priority: "priority = High AND project = PROJ"'
            )
        ),
    ],
    fields: Annotated[
        str,
        Field(
            description=(
                "Comma-separated fields to return in the results. "
                "Use '*all' for all fields, or specify individual "
                "fields like 'summary,status,assignee,priority'"
            ),
            default=",".join(DEFAULT_READ_JIRA_FIELDS),
        ),
    ] = ",".join(DEFAULT_READ_JIRA_FIELDS),
    start_at: Annotated[
        int,
        Field(description="Starting index for pagination (0-based)", default=0, ge=0),
    ] = 0,
    limit: Annotated[
        int,
        Field(description="Maximum number of results (1-50)", default=10, ge=1, le=50),
    ] = 10,
    expand: Annotated[
        str,
        Field(
            description="Optional fields to expand in the response (e.g., 'changelog').",
            default="version",
        ),
    ] = "version",
) -> str:
    """Get all issues linked to a specific board filtered by JQL.

    Args:
        ctx: The FastMCP context.
        board_id: The ID of the board.
        jql: JQL query string to filter issues.
        fields: Comma-separated fields to return.
        start_at: Starting index for pagination.
        limit: Maximum number of results.
        expand: Optional fields to expand.

    Returns:
        JSON string representing the search results including pagination info.
    """
    jira = await get_jira_fetcher(ctx)
    fields_list: str | list[str] | None = fields
    if fields and fields != "*all":
        fields_list = [f.strip() for f in fields.split(",")]

    search_result = jira.get_board_issues(
        board_id=board_id,
        jql=jql,
        fields=fields_list,
        start=start_at,
        limit=limit,
        expand=expand,
    )
    result = search_result.to_simplified_dict()
    return json.dumps(result, indent=2, ensure_ascii=False)


@jira_mcp.tool(tags={"jira", "read"})
async def get_sprints_from_board(
    ctx: Context,
    board_id: Annotated[str, Field(description="The id of board (e.g., '1000')")],
    state: Annotated[
        str | None,
        Field(description="Sprint state (e.g., 'active', 'future', 'closed')"),
    ] = None,
    start_at: Annotated[
        int,
        Field(description="Starting index for pagination (0-based)", default=0, ge=0),
    ] = 0,
    limit: Annotated[
        int,
        Field(description="Maximum number of results (1-50)", default=10, ge=1, le=50),
    ] = 10,
) -> str:
    """Get jira sprints from board by state.

    Args:
        ctx: The FastMCP context.
        board_id: The ID of the board.
        state: Sprint state ('active', 'future', 'closed'). If None, returns all sprints.
        start_at: Starting index.
        limit: Maximum results.

    Returns:
        JSON string representing a list of sprint objects.
    """
    jira = await get_jira_fetcher(ctx)
    sprints = jira.get_all_sprints_from_board_model(
        board_id=board_id, state=state, start=start_at, limit=limit
    )
    result = [sprint.to_simplified_dict() for sprint in sprints]
    return json.dumps(result, indent=2, ensure_ascii=False)


@jira_mcp.tool(tags={"jira", "read"})
async def get_sprint_issues(
    ctx: Context,
    sprint_id: Annotated[str, Field(description="The id of sprint (e.g., '10001')")],
    fields: Annotated[
        str,
        Field(
            description=(
                "Comma-separated fields to return in the results. "
                "Use '*all' for all fields, or specify individual "
                "fields like 'summary,status,assignee,priority'"
            ),
            default=",".join(DEFAULT_READ_JIRA_FIELDS),
        ),
    ] = ",".join(DEFAULT_READ_JIRA_FIELDS),
    start_at: Annotated[
        int,
        Field(description="Starting index for pagination (0-based)", default=0, ge=0),
    ] = 0,
    limit: Annotated[
        int,
        Field(description="Maximum number of results (1-50)", default=10, ge=1, le=50),
    ] = 10,
) -> str:
    """Get jira issues from sprint.

    Args:
        ctx: The FastMCP context.
        sprint_id: The ID of the sprint.
        fields: Comma-separated fields to return.
        start_at: Starting index.
        limit: Maximum results.

    Returns:
        JSON string representing the search results including pagination info.
    """
    jira = await get_jira_fetcher(ctx)
    fields_list: str | list[str] | None = fields
    if fields and fields != "*all":
        fields_list = [f.strip() for f in fields.split(",")]

    search_result = jira.get_sprint_issues(
        sprint_id=sprint_id, fields=fields_list, start=start_at, limit=limit
    )
    result = search_result.to_simplified_dict()
    return json.dumps(result, indent=2, ensure_ascii=False)


@jira_mcp.tool(tags={"jira", "read"})
async def get_link_types(ctx: Context) -> str:
    """Get all available issue link types.

    Args:
        ctx: The FastMCP context.

    Returns:
        JSON string representing a list of issue link type objects.
    """
    jira = await get_jira_fetcher(ctx)
    link_types = jira.get_issue_link_types()
    formatted_link_types = [link_type.to_simplified_dict() for link_type in link_types]
    return json.dumps(formatted_link_types, indent=2, ensure_ascii=False)


@jira_mcp.tool(tags={"jira", "write"})
@check_write_access
async def create_issue(
    ctx: Context,
    project_key: Annotated[
        str,
        Field(
            description=(
                "The JIRA project key (e.g. 'PROJ', 'DEV', 'SUPPORT'). "
                "This is the prefix of issue keys in your project. "
                "Never assume what it might be, always ask the user."
            )
        ),
    ],
    summary: Annotated[str, Field(description="Summary/title of the issue")],
    issue_type: Annotated[
        str,
        Field(
            description=(
                "Issue type (e.g. 'Task', 'Bug', 'Story', 'Epic', 'Subtask'). "
                "The available types depend on your project configuration. "
                "For subtasks, use 'Subtask' (not 'Sub-task') and include parent in additional_fields."
            ),
        ),
    ],
    assignee: Annotated[
        str | None,
        Field(
            description="(Optional) Assignee's user identifier (string): Email, display name, or account ID (e.g., 'user@example.com', 'John Doe', 'accountid:...')",
            default=None,
        ),
    ] = None,
    description: Annotated[
        str | None, Field(description="Issue description", default=None)
    ] = None,
    components: Annotated[
        str | None,
        Field(
            description="(Optional) Comma-separated list of component names to assign (e.g., 'Frontend,API')",
            default=None,
        ),
    ] = None,
    additional_fields: Annotated[
        dict[str, Any] | None,
        Field(
            description=(
                "(Optional) Dictionary of additional fields to set. Examples:\n"
                "- Set priority: {'priority': {'name': 'High'}}\n"
                "- Add labels: {'labels': ['frontend', 'urgent']}\n"
                "- Link to parent (for any issue type): {'parent': 'PROJ-123'}\n"
                "- Set Fix Version/s: {'fixVersions': [{'id': '10020'}]}\n"
                "- Custom fields: {'customfield_10010': 'value'}"
            ),
            default=None,
        ),
    ] = None,
) -> str:
    """Create a new Jira issue with optional Epic link or parent for subtasks.

    Args:
        ctx: The FastMCP context.
        project_key: The JIRA project key.
        summary: Summary/title of the issue.
        issue_type: Issue type (e.g., 'Task', 'Bug', 'Story', 'Epic', 'Subtask').
        assignee: Assignee's user identifier (string): Email, display name, or account ID (e.g., 'user@example.com', 'John Doe', 'accountid:...').
        description: Issue description.
        components: Comma-separated list of component names.
        additional_fields: Dictionary of additional fields.

    Returns:
        JSON string representing the created issue object.

    Raises:
        ValueError: If in read-only mode or Jira client is unavailable.
    """
    jira = await get_jira_fetcher(ctx)
    # Parse components from comma-separated string to list
    components_list = None
    if components and isinstance(components, str):
        components_list = [
            comp.strip() for comp in components.split(",") if comp.strip()
        ]

    # Use additional_fields directly as dict
    extra_fields = additional_fields or {}
    if not isinstance(extra_fields, dict):
        raise ValueError("additional_fields must be a dictionary.")

    issue = jira.create_issue(
        project_key=project_key,
        summary=summary,
        issue_type=issue_type,
        description=description,
        assignee=assignee,
        components=components_list,
        **extra_fields,
    )
    result = issue.to_simplified_dict()
    return json.dumps(
        {"message": "Issue created successfully", "issue": result},
        indent=2,
        ensure_ascii=False,
    )


@jira_mcp.tool(tags={"jira", "write"})
@check_write_access
async def batch_create_issues(
    ctx: Context,
    issues: Annotated[
        str,
        Field(
            description=(
                "JSON array of issue objects. Each object should contain:\n"
                "- project_key (required): The project key (e.g., 'PROJ')\n"
                "- summary (required): Issue summary/title\n"
                "- issue_type (required): Type of issue (e.g., 'Task', 'Bug')\n"
                "- description (optional): Issue description\n"
                "- assignee (optional): Assignee username or email\n"
                "- components (optional): Array of component names\n"
                "Example: [\n"
                '  {"project_key": "PROJ", "summary": "Issue 1", "issue_type": "Task"},\n'
                '  {"project_key": "PROJ", "summary": "Issue 2", "issue_type": "Bug", "components": ["Frontend"]}\n'
                "]"
            )
        ),
    ],
    validate_only: Annotated[
        bool,
        Field(
            description="If true, only validates the issues without creating them",
            default=False,
        ),
    ] = False,
) -> str:
    """Create multiple Jira issues in a batch.

    Args:
        ctx: The FastMCP context.
        issues: JSON array string of issue objects.
        validate_only: If true, only validates without creating.

    Returns:
        JSON string indicating success and listing created issues (or validation result).

    Raises:
        ValueError: If in read-only mode, Jira client unavailable, or invalid JSON.
    """
    jira = await get_jira_fetcher(ctx)
    # Parse issues from JSON string
    try:
        issues_list = json.loads(issues)
        if not isinstance(issues_list, list):
            raise ValueError("Input 'issues' must be a JSON array string.")
    except json.JSONDecodeError:
        raise ValueError("Invalid JSON in issues")
    except Exception as e:
        raise ValueError(f"Invalid input for issues: {e}") from e

    # Create issues in batch
    created_issues = jira.batch_create_issues(issues_list, validate_only=validate_only)

    message = (
        "Issues validated successfully"
        if validate_only
        else "Issues created successfully"
    )
    result = {
        "message": message,
        "issues": [issue.to_simplified_dict() for issue in created_issues],
    }
    return json.dumps(result, indent=2, ensure_ascii=False)


@jira_mcp.tool(tags={"jira", "read"})
async def batch_get_changelogs(
    ctx: Context,
    issue_ids_or_keys: Annotated[
        list[str],
        Field(
            description="List of Jira issue IDs or keys, e.g. ['PROJ-123', 'PROJ-124']"
        ),
    ],
    fields: Annotated[
        list[str] | None,
        Field(
            description="(Optional) Filter the changelogs by fields, e.g. ['status', 'assignee']. Default to None for all fields.",
            default=None,
        ),
    ] = None,
    limit: Annotated[
        int,
        Field(
            description=(
                "Maximum number of changelogs to return in result for each issue. "
                "Default to -1 for all changelogs. "
                "Notice that it only limits the results in the response, "
                "the function will still fetch all the data."
            ),
            default=-1,
        ),
    ] = -1,
) -> str:
    """Get changelogs for multiple Jira issues (Cloud only).

    Args:
        ctx: The FastMCP context.
        issue_ids_or_keys: List of issue IDs or keys.
        fields: List of fields to filter changelogs by. None for all fields.
        limit: Maximum changelogs per issue (-1 for all).

    Returns:
        JSON string representing a list of issues with their changelogs.

    Raises:
        NotImplementedError: If run on Jira Server/Data Center.
        ValueError: If Jira client is unavailable.
    """
    jira = await get_jira_fetcher(ctx)
    # Ensure this runs only on Cloud, as per original function docstring
    if not jira.config.is_cloud:
        raise NotImplementedError(
            "Batch get issue changelogs is only available on Jira Cloud."
        )

    # Call the underlying method
    issues_with_changelogs = jira.batch_get_changelogs(
        issue_ids_or_keys=issue_ids_or_keys, fields=fields
    )

    # Format the response
    results = []
    limit_val = None if limit == -1 else limit
    for issue in issues_with_changelogs:
        results.append(
            {
                "issue_id": issue.id,
                "changelogs": [
                    changelog.to_simplified_dict()
                    for changelog in issue.changelogs[:limit_val]
                ],
            }
        )
    return json.dumps(results, indent=2, ensure_ascii=False)


@jira_mcp.tool(tags={"jira", "write"})
@check_write_access
async def update_issue(
    ctx: Context,
    issue_key: Annotated[str, Field(description="Jira issue key (e.g., 'PROJ-123')")],
    fields: Annotated[
        dict[str, Any],
        Field(
            description=(
                "Dictionary of fields to update. For 'assignee', provide a string identifier (email, name, or accountId). "
                "Example: `{'assignee': 'user@example.com', 'summary': 'New Summary'}`"
            )
        ),
    ],
    additional_fields: Annotated[
        dict[str, Any] | None,
        Field(
            description="(Optional) Dictionary of additional fields to update. Use this for custom fields or more complex updates.",
            default=None,
        ),
    ] = None,
    attachments: Annotated[
        str | None,
        Field(
            description=(
                "(Optional) JSON string array or comma-separated list of file paths to attach to the issue. "
                "Example: '/path/to/file1.txt,/path/to/file2.txt' or ['/path/to/file1.txt','/path/to/file2.txt']"
            ),
            default=None,
        ),
    ] = None,
) -> str:
    """Update an existing Jira issue including changing status, adding Epic links, updating fields, etc.

    Args:
        ctx: The FastMCP context.
        issue_key: Jira issue key.
        fields: Dictionary of fields to update.
        additional_fields: Optional dictionary of additional fields.
        attachments: Optional JSON array string or comma-separated list of file paths.

    Returns:
        JSON string representing the updated issue object and attachment results.

    Raises:
        ValueError: If in read-only mode or Jira client unavailable, or invalid input.
    """
    jira = await get_jira_fetcher(ctx)
    # Use fields directly as dict
    if not isinstance(fields, dict):
        raise ValueError("fields must be a dictionary.")
    update_fields = fields

    # Use additional_fields directly as dict
    extra_fields = additional_fields or {}
    if not isinstance(extra_fields, dict):
        raise ValueError("additional_fields must be a dictionary.")

    # Parse attachments
    attachment_paths = []
    if attachments:
        if isinstance(attachments, str):
            try:
                parsed = json.loads(attachments)
                if isinstance(parsed, list):
                    attachment_paths = [str(p) for p in parsed]
                else:
                    raise ValueError("attachments JSON string must be an array.")
            except json.JSONDecodeError:
                # Assume comma-separated if not valid JSON array
                attachment_paths = [
                    p.strip() for p in attachments.split(",") if p.strip()
                ]
        else:
            raise ValueError(
                "attachments must be a JSON array string or comma-separated string."
            )

    # Combine fields and additional_fields
    all_updates = {**update_fields, **extra_fields}
    if attachment_paths:
        all_updates["attachments"] = attachment_paths

    try:
        issue = jira.update_issue(issue_key=issue_key, **all_updates)
        result = issue.to_simplified_dict()
        if (
            hasattr(issue, "custom_fields")
            and "attachment_results" in issue.custom_fields
        ):
            result["attachment_results"] = issue.custom_fields["attachment_results"]
        return json.dumps(
            {"message": "Issue updated successfully", "issue": result},
            indent=2,
            ensure_ascii=False,
        )
    except Exception as e:
        logger.error(f"Error updating issue {issue_key}: {str(e)}", exc_info=True)
        raise ValueError(f"Failed to update issue {issue_key}: {str(e)}")


@jira_mcp.tool(tags={"jira", "write"})
@check_write_access
async def delete_issue(
    ctx: Context,
    issue_key: Annotated[str, Field(description="Jira issue key (e.g. PROJ-123)")],
) -> str:
    """Delete an existing Jira issue.

    Args:
        ctx: The FastMCP context.
        issue_key: Jira issue key.

    Returns:
        JSON string indicating success.

    Raises:
        ValueError: If in read-only mode or Jira client unavailable.
    """
    jira = await get_jira_fetcher(ctx)
    deleted = jira.delete_issue(issue_key)
    result = {"message": f"Issue {issue_key} has been deleted successfully."}
    # The underlying method raises on failure, so if we reach here, it's success.
    return json.dumps(result, indent=2, ensure_ascii=False)


@jira_mcp.tool(tags={"jira", "write"})
@check_write_access
async def add_comment(
    ctx: Context,
    issue_key: Annotated[str, Field(description="Jira issue key (e.g., 'PROJ-123')")],
    comment: Annotated[str, Field(description="Comment text in Markdown format")],
) -> str:
    """Add a comment to a Jira issue.

    Args:
        ctx: The FastMCP context.
        issue_key: Jira issue key.
        comment: Comment text in Markdown.

    Returns:
        JSON string representing the added comment object.

    Raises:
        ValueError: If in read-only mode or Jira client unavailable.
    """
    jira = await get_jira_fetcher(ctx)
    # add_comment returns dict
    result = jira.add_comment(issue_key, comment)
    return json.dumps(result, indent=2, ensure_ascii=False)


@jira_mcp.tool(tags={"jira", "write"})
@check_write_access
async def add_worklog(
    ctx: Context,
    issue_key: Annotated[str, Field(description="Jira issue key (e.g., 'PROJ-123')")],
    time_spent: Annotated[
        str,
        Field(
            description=(
                "Time spent in Jira format. Examples: "
                "'1h 30m' (1 hour and 30 minutes), '1d' (1 day), '30m' (30 minutes), '4h' (4 hours)"
            )
        ),
    ],
    comment: Annotated[
        str | None,
        Field(description="(Optional) Comment for the worklog in Markdown format"),
    ] = None,
    started: Annotated[
        str | None,
        Field(
            description=(
                "(Optional) Start time in ISO format. If not provided, the current time will be used. "
                "Example: '2023-08-01T12:00:00.000+0000'"
            )
        ),
    ] = None,
    # Add original_estimate and remaining_estimate as per original tool
    original_estimate: Annotated[
        str | None, Field(description="(Optional) New value for the original estimate")
    ] = None,
    remaining_estimate: Annotated[
        str | None, Field(description="(Optional) New value for the remaining estimate")
    ] = None,
) -> str:
    """Add a worklog entry to a Jira issue.

    Args:
        ctx: The FastMCP context.
        issue_key: Jira issue key.
        time_spent: Time spent in Jira format.
        comment: Optional comment in Markdown.
        started: Optional start time in ISO format.
        original_estimate: Optional new original estimate.
        remaining_estimate: Optional new remaining estimate.


    Returns:
        JSON string representing the added worklog object.

    Raises:
        ValueError: If in read-only mode or Jira client unavailable.
    """
    jira = await get_jira_fetcher(ctx)
    # add_worklog returns dict
    worklog_result = jira.add_worklog(
        issue_key=issue_key,
        time_spent=time_spent,
        comment=comment,
        started=started,
        original_estimate=original_estimate,
        remaining_estimate=remaining_estimate,
    )
    result = {"message": "Worklog added successfully", "worklog": worklog_result}
    return json.dumps(result, indent=2, ensure_ascii=False)


@jira_mcp.tool(tags={"jira", "write"})
@check_write_access
async def link_to_epic(
    ctx: Context,
    issue_key: Annotated[
        str, Field(description="The key of the issue to link (e.g., 'PROJ-123')")
    ],
    epic_key: Annotated[
        str, Field(description="The key of the epic to link to (e.g., 'PROJ-456')")
    ],
) -> str:
    """Link an existing issue to an epic.

    Args:
        ctx: The FastMCP context.
        issue_key: The key of the issue to link.
        epic_key: The key of the epic to link to.

    Returns:
        JSON string representing the updated issue object.

    Raises:
        ValueError: If in read-only mode or Jira client unavailable.
    """
    jira = await get_jira_fetcher(ctx)
    issue = jira.link_issue_to_epic(issue_key, epic_key)
    result = {
        "message": f"Issue {issue_key} has been linked to epic {epic_key}.",
        "issue": issue.to_simplified_dict(),
    }
    return json.dumps(result, indent=2, ensure_ascii=False)


@jira_mcp.tool(tags={"jira", "write"})
@check_write_access
async def create_issue_link(
    ctx: Context,
    link_type: Annotated[
        str,
        Field(
            description="The type of link to create (e.g., 'Duplicate', 'Blocks', 'Relates to')"
        ),
    ],
    inward_issue_key: Annotated[
        str, Field(description="The key of the inward issue (e.g., 'PROJ-123')")
    ],
    outward_issue_key: Annotated[
        str, Field(description="The key of the outward issue (e.g., 'PROJ-456')")
    ],
    comment: Annotated[
        str | None, Field(description="(Optional) Comment to add to the link")
    ] = None,
    comment_visibility: Annotated[
        dict[str, str] | None,
        Field(
            description="(Optional) Visibility settings for the comment (e.g., {'type': 'group', 'value': 'jira-users'})",
            default=None,
        ),
    ] = None,
) -> str:
    """Create a link between two Jira issues.

    Args:
        ctx: The FastMCP context.
        link_type: The type of link (e.g., 'Blocks').
        inward_issue_key: The key of the source issue.
        outward_issue_key: The key of the target issue.
        comment: Optional comment text.
        comment_visibility: Optional dictionary for comment visibility.

    Returns:
        JSON string indicating success or failure.

    Raises:
        ValueError: If required fields are missing, invalid input, in read-only mode, or Jira client unavailable.
    """
    jira = await get_jira_fetcher(ctx)
    if not all([link_type, inward_issue_key, outward_issue_key]):
        raise ValueError(
            "link_type, inward_issue_key, and outward_issue_key are required."
        )

    link_data = {
        "type": {"name": link_type},
        "inwardIssue": {"key": inward_issue_key},
        "outwardIssue": {"key": outward_issue_key},
    }

    if comment:
        comment_obj = {"body": comment}
        if comment_visibility and isinstance(comment_visibility, dict):
            if "type" in comment_visibility and "value" in comment_visibility:
                comment_obj["visibility"] = comment_visibility
            else:
                logger.warning("Invalid comment_visibility dictionary structure.")
        link_data["comment"] = comment_obj

    result = jira.create_issue_link(link_data)
    return json.dumps(result, indent=2, ensure_ascii=False)


@jira_mcp.tool(tags={"jira", "write"})
@check_write_access
async def create_remote_issue_link(
    ctx: Context,
    issue_key: Annotated[
        str,
        Field(description="The key of the issue to add the link to (e.g., 'PROJ-123')"),
    ],
    url: Annotated[
        str,
        Field(
            description="The URL to link to (e.g., 'https://example.com/page' or Confluence page URL)"
        ),
    ],
    title: Annotated[
        str,
        Field(
            description="The title/name of the link (e.g., 'Documentation Page', 'Confluence Page')"
        ),
    ],
    summary: Annotated[
        str | None, Field(description="(Optional) Description of the link")
    ] = None,
    relationship: Annotated[
        str | None,
        Field(
            description="(Optional) Relationship description (e.g., 'causes', 'relates to', 'documentation')"
        ),
    ] = None,
    icon_url: Annotated[
        str | None, Field(description="(Optional) URL to a 16x16 icon for the link")
    ] = None,
) -> str:
    """Create a remote issue link (web link or Confluence link) for a Jira issue.

    This tool allows you to add web links and Confluence links to Jira issues.
    The links will appear in the issue's "Links" section and can be clicked to navigate to external resources.

    Args:
        ctx: The FastMCP context.
        issue_key: The key of the issue to add the link to.
        url: The URL to link to (can be any web page or Confluence page).
        title: The title/name that will be displayed for the link.
        summary: Optional description of what the link is for.
        relationship: Optional relationship description.
        icon_url: Optional URL to a 16x16 icon for the link.

    Returns:
        JSON string indicating success or failure.

    Raises:
        ValueError: If required fields are missing, invalid input, in read-only mode, or Jira client unavailable.
    """
    jira = await get_jira_fetcher(ctx)
    if not issue_key:
        raise ValueError("issue_key is required.")
    if not url:
        raise ValueError("url is required.")
    if not title:
        raise ValueError("title is required.")

    # Build the remote link data structure
    link_object = {
        "url": url,
        "title": title,
    }

    if summary:
        link_object["summary"] = summary

    if icon_url:
        link_object["icon"] = {"url16x16": icon_url, "title": title}

    link_data = {"object": link_object}

    if relationship:
        link_data["relationship"] = relationship

    result = jira.create_remote_issue_link(issue_key, link_data)
    return json.dumps(result, indent=2, ensure_ascii=False)


@jira_mcp.tool(tags={"jira", "write"})
@check_write_access
async def remove_issue_link(
    ctx: Context,
    link_id: Annotated[str, Field(description="The ID of the link to remove")],
) -> str:
    """Remove a link between two Jira issues.

    Args:
        ctx: The FastMCP context.
        link_id: The ID of the link to remove.

    Returns:
        JSON string indicating success.

    Raises:
        ValueError: If link_id is missing, in read-only mode, or Jira client unavailable.
    """
    jira = await get_jira_fetcher(ctx)
    if not link_id:
        raise ValueError("link_id is required")

    result = jira.remove_issue_link(link_id)  # Returns dict on success
    return json.dumps(result, indent=2, ensure_ascii=False)


@jira_mcp.tool(tags={"jira", "write"})
@check_write_access
async def transition_issue(
    ctx: Context,
    issue_key: Annotated[str, Field(description="Jira issue key (e.g., 'PROJ-123')")],
    transition_id: Annotated[
        str,
        Field(
            description=(
                "ID of the transition to perform. Use the jira_get_transitions tool first "
                "to get the available transition IDs for the issue. Example values: '11', '21', '31'"
            )
        ),
    ],
    fields: Annotated[
        dict[str, Any] | None,
        Field(
            description=(
                "(Optional) Dictionary of fields to update during the transition. "
                "Some transitions require specific fields to be set (e.g., resolution). "
                "Example: {'resolution': {'name': 'Fixed'}}"
            ),
            default=None,
        ),
    ] = None,
    comment: Annotated[
        str | None,
        Field(
            description=(
                "(Optional) Comment to add during the transition. "
                "This will be visible in the issue history."
            ),
        ),
    ] = None,
) -> str:
    """Transition a Jira issue to a new status.

    Args:
        ctx: The FastMCP context.
        issue_key: Jira issue key.
        transition_id: ID of the transition.
        fields: Optional dictionary of fields to update during transition.
        comment: Optional comment for the transition.

    Returns:
        JSON string representing the updated issue object.

    Raises:
        ValueError: If required fields missing, invalid input, in read-only mode, or Jira client unavailable.
    """
    jira = await get_jira_fetcher(ctx)
    if not issue_key or not transition_id:
        raise ValueError("issue_key and transition_id are required.")

    # Use fields directly as dict
    update_fields = fields or {}
    if not isinstance(update_fields, dict):
        raise ValueError("fields must be a dictionary.")

    issue = jira.transition_issue(
        issue_key=issue_key,
        transition_id=transition_id,
        fields=update_fields,
        comment=comment,
    )

    result = {
        "message": f"Issue {issue_key} transitioned successfully",
        "issue": issue.to_simplified_dict() if issue else None,
    }
    return json.dumps(result, indent=2, ensure_ascii=False)


@jira_mcp.tool(tags={"jira", "write"})
@check_write_access
async def create_sprint(
    ctx: Context,
    board_id: Annotated[str, Field(description="The id of board (e.g., '1000')")],
    sprint_name: Annotated[
        str, Field(description="Name of the sprint (e.g., 'Sprint 1')")
    ],
    start_date: Annotated[
        str, Field(description="Start time for sprint (ISO 8601 format)")
    ],
    end_date: Annotated[
        str, Field(description="End time for sprint (ISO 8601 format)")
    ],
    goal: Annotated[
        str | None, Field(description="(Optional) Goal of the sprint")
    ] = None,
) -> str:
    """Create Jira sprint for a board.

    Args:
        ctx: The FastMCP context.
        board_id: Board ID.
        sprint_name: Sprint name.
        start_date: Start date (ISO format).
        end_date: End date (ISO format).
        goal: Optional sprint goal.

    Returns:
        JSON string representing the created sprint object.

    Raises:
        ValueError: If in read-only mode or Jira client unavailable.
    """
    jira = await get_jira_fetcher(ctx)
    sprint = jira.create_sprint(
        board_id=board_id,
        sprint_name=sprint_name,
        start_date=start_date,
        end_date=end_date,
        goal=goal,
    )
    return json.dumps(sprint.to_simplified_dict(), indent=2, ensure_ascii=False)


@jira_mcp.tool(tags={"jira", "write"})
@check_write_access
async def update_sprint(
    ctx: Context,
    sprint_id: Annotated[str, Field(description="The id of sprint (e.g., '10001')")],
    sprint_name: Annotated[
        str | None, Field(description="(Optional) New name for the sprint")
    ] = None,
    state: Annotated[
        str | None,
        Field(description="(Optional) New state for the sprint (future|active|closed)"),
    ] = None,
    start_date: Annotated[
        str | None, Field(description="(Optional) New start date for the sprint")
    ] = None,
    end_date: Annotated[
        str | None, Field(description="(Optional) New end date for the sprint")
    ] = None,
    goal: Annotated[
        str | None, Field(description="(Optional) New goal for the sprint")
    ] = None,
) -> str:
    """Update jira sprint.

    Args:
        ctx: The FastMCP context.
        sprint_id: The ID of the sprint.
        sprint_name: Optional new name.
        state: Optional new state (future|active|closed).
        start_date: Optional new start date.
        end_date: Optional new end date.
        goal: Optional new goal.

    Returns:
        JSON string representing the updated sprint object or an error message.

    Raises:
        ValueError: If in read-only mode or Jira client unavailable.
    """
    jira = await get_jira_fetcher(ctx)
    sprint = jira.update_sprint(
        sprint_id=sprint_id,
        sprint_name=sprint_name,
        state=state,
        start_date=start_date,
        end_date=end_date,
        goal=goal,
    )

    if sprint is None:
        error_payload = {
            "error": f"Failed to update sprint {sprint_id}. Check logs for details."
        }
        return json.dumps(error_payload, indent=2, ensure_ascii=False)
    else:
        return json.dumps(sprint.to_simplified_dict(), indent=2, ensure_ascii=False)


@jira_mcp.tool(tags={"jira", "read"})
async def get_project_versions(
    ctx: Context,
    project_key: Annotated[str, Field(description="Jira project key (e.g., 'PROJ')")],
) -> str:
    """Get all fix versions for a specific Jira project."""
    jira = await get_jira_fetcher(ctx)
    versions = jira.get_project_versions(project_key)
    return json.dumps(versions, indent=2, ensure_ascii=False)


@jira_mcp.tool(tags={"jira", "read"})
async def get_all_projects(
    ctx: Context,
    include_archived: Annotated[
        bool,
        Field(
            description="Whether to include archived projects in the results",
            default=False,
        ),
    ] = False,
) -> str:
    """Get all Jira projects accessible to the current user.

    Args:
        ctx: The FastMCP context.
        include_archived: Whether to include archived projects.

    Returns:
        JSON string representing a list of project objects accessible to the user.
        Project keys are always returned in uppercase.
        If JIRA_PROJECTS_FILTER is configured, only returns projects matching those keys.

    Raises:
        ValueError: If the Jira client is not configured or available.
    """
    try:
        jira = await get_jira_fetcher(ctx)
        projects = jira.get_all_projects(include_archived=include_archived)
    except (MCPAtlassianAuthenticationError, HTTPError, OSError, ValueError) as e:
        error_message = ""
        log_level = logging.ERROR
        if isinstance(e, MCPAtlassianAuthenticationError):
            error_message = f"Authentication/Permission Error: {str(e)}"
        elif isinstance(e, OSError | HTTPError):
            error_message = f"Network or API Error: {str(e)}"
        elif isinstance(e, ValueError):
            error_message = f"Configuration Error: {str(e)}"

        error_result = {
            "success": False,
            "error": error_message,
        }
        logger.log(log_level, f"get_all_projects failed: {error_message}")
        return json.dumps(error_result, indent=2, ensure_ascii=False)

    # Ensure all project keys are uppercase
    for project in projects:
        if "key" in project:
            project["key"] = project["key"].upper()

    # Apply project filter if configured
    if jira.config.projects_filter:
        # Split projects filter by commas and handle possible whitespace
        allowed_project_keys = {
            p.strip().upper() for p in jira.config.projects_filter.split(",")
        }
        projects = [
            project
            for project in projects
            if project.get("key") in allowed_project_keys
        ]

    return json.dumps(projects, indent=2, ensure_ascii=False)


@jira_mcp.tool(tags={"jira", "write"})
@check_write_access
async def create_version(
    ctx: Context,
    project_key: Annotated[str, Field(description="Jira project key (e.g., 'PROJ')")],
    name: Annotated[str, Field(description="Name of the version")],
    start_date: Annotated[
        str | None, Field(description="Start date (YYYY-MM-DD)", default=None)
    ] = None,
    release_date: Annotated[
        str | None, Field(description="Release date (YYYY-MM-DD)", default=None)
    ] = None,
    description: Annotated[
        str | None, Field(description="Description of the version", default=None)
    ] = None,
) -> str:
    """Create a new fix version in a Jira project.

    Args:
        ctx: The FastMCP context.
        project_key: The project key.
        name: Name of the version.
        start_date: Start date (optional).
        release_date: Release date (optional).
        description: Description (optional).

    Returns:
        JSON string of the created version object.
    """
    jira = await get_jira_fetcher(ctx)
    try:
        version = jira.create_project_version(
            project_key=project_key,
            name=name,
            start_date=start_date,
            release_date=release_date,
            description=description,
        )
        return json.dumps(version, indent=2, ensure_ascii=False)
    except Exception as e:
        logger.error(
            f"Error creating version in project {project_key}: {str(e)}", exc_info=True
        )
        return json.dumps(
            {"success": False, "error": str(e)}, indent=2, ensure_ascii=False
        )


@jira_mcp.tool(name="batch_create_versions", tags={"jira", "write"})
@check_write_access
async def batch_create_versions(
    ctx: Context,
    project_key: Annotated[str, Field(description="Jira project key (e.g., 'PROJ')")],
    versions: Annotated[
        str,
        Field(
            description=(
                "JSON array of version objects. Each object should contain:\n"
                "- name (required): Name of the version\n"
                "- startDate (optional): Start date (YYYY-MM-DD)\n"
                "- releaseDate (optional): Release date (YYYY-MM-DD)\n"
                "- description (optional): Description of the version\n"
                "Example: [\n"
                '  {"name": "v1.0", "startDate": "2025-01-01", "releaseDate": "2025-02-01", "description": "First release"},\n'
                '  {"name": "v2.0"}\n'
                "]"
            )
        ),
    ],
) -> str:
    """Batch create multiple versions in a Jira project.

    Args:
        ctx: The FastMCP context.
        project_key: The project key.
        versions: JSON array string of version objects.

    Returns:
        JSON array of results, each with success flag, version or error.
    """
    jira = await get_jira_fetcher(ctx)
    try:
        version_list = json.loads(versions)
        if not isinstance(version_list, list):
            raise ValueError("Input 'versions' must be a JSON array string.")
    except json.JSONDecodeError:
        raise ValueError("Invalid JSON in versions")
    except Exception as e:
        raise ValueError(f"Invalid input for versions: {e}") from e

    results = []
    if not version_list:
        return json.dumps(results, indent=2, ensure_ascii=False)

    for idx, v in enumerate(version_list):
        # Defensive: ensure v is a dict and has a name
        if not isinstance(v, dict) or not v.get("name"):
            results.append(
                {
                    "success": False,
                    "error": f"Item {idx}: Each version must be an object with at least a 'name' field.",
                }
            )
            continue
        try:
            version = jira.create_project_version(
                project_key=project_key,
                name=v["name"],
                start_date=v.get("startDate"),
                release_date=v.get("releaseDate"),
                description=v.get("description"),
            )
            results.append({"success": True, "version": version})
        except Exception as e:
            logger.error(
                f"Error creating version in batch for project {project_key}: {str(e)}",
                exc_info=True,
            )
            results.append({"success": False, "error": str(e), "input": v})
    return json.dumps(results, indent=2, ensure_ascii=False)<|MERGE_RESOLUTION|>--- conflicted
+++ resolved
@@ -18,10 +18,6 @@
 
 jira_mcp = FastMCP(
     name="Jira MCP Service",
-<<<<<<< HEAD
-    instructions="Provides tools for interacting with Atlassian Jira.",
-=======
->>>>>>> 7e48dfcf
 )
 
 
