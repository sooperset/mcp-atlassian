"""Jira FastMCP server instance and tool definitions."""

import json
import logging
from typing import Annotated, Any

from fastmcp import Context, FastMCP
from pydantic import Field
from requests.exceptions import HTTPError

from mcp_atlassian.exceptions import MCPAtlassianAuthenticationError
from mcp_atlassian.jira.constants import DEFAULT_READ_JIRA_FIELDS
from mcp_atlassian.models.jira.common import JiraUser
from mcp_atlassian.servers.dependencies import get_jira_fetcher
from mcp_atlassian.utils.decorators import check_write_access

logger = logging.getLogger(__name__)

jira_mcp = FastMCP(
    name="Jira MCP Service",
    description="Provides tools for interacting with Atlassian Jira.",
)


@jira_mcp.tool(tags={"jira", "read"})
async def get_user_profile(
    ctx: Context,
    user_identifier: Annotated[
        str,
        Field(
            description="Identifier for the user (e.g., email address 'user@example.com', username 'johndoe', account ID 'accountid:...', or key for Server/DC)."
        ),
    ],
) -> str:
    """
    Retrieve profile information for a specific Jira user.

    Args:
        ctx: The FastMCP context.
        user_identifier: User identifier (email, username, key, or account ID).

    Returns:
        JSON string representing the Jira user profile object, or an error object if not found.

    Raises:
        ValueError: If the Jira client is not configured or available.
    """
    jira = await get_jira_fetcher(ctx)
    try:
        user: JiraUser = jira.get_user_profile_by_identifier(user_identifier)
        result = user.to_simplified_dict()
        response_data = {"success": True, "user": result}
    except Exception as e:
        error_message = ""
        log_level = logging.ERROR
        if isinstance(e, ValueError) and "not found" in str(e).lower():
            log_level = logging.WARNING
            error_message = str(e)
        elif isinstance(e, MCPAtlassianAuthenticationError):
            error_message = f"Authentication/Permission Error: {str(e)}"
        elif isinstance(e, OSError | HTTPError):
            error_message = f"Network or API Error: {str(e)}"
        else:
            error_message = (
                "An unexpected error occurred while fetching the user profile."
            )
            logger.exception(
                f"Unexpected error in get_user_profile for '{user_identifier}':"
            )
        error_result = {
            "success": False,
            "error": str(e),
            "user_identifier": user_identifier,
        }
        logger.log(
            log_level,
            f"get_user_profile failed for '{user_identifier}': {error_message}",
        )
        response_data = error_result
    return json.dumps(response_data, indent=2, ensure_ascii=False)


@jira_mcp.tool(tags={"jira", "read"})
async def get_issue(
    ctx: Context,
    issue_key: Annotated[str, Field(description="Jira issue key (e.g., 'PROJ-123')")],
    fields: Annotated[
        str,
        Field(
            description=(
                "(Optional) Comma-separated list of fields to return (e.g., 'summary,status,customfield_10010'). "
                "You may also provide a single field as a string (e.g., 'duedate'). "
                "Use '*all' for all fields (including custom fields), or omit for essential fields only."
            ),
            default=",".join(DEFAULT_READ_JIRA_FIELDS),
        ),
    ] = ",".join(DEFAULT_READ_JIRA_FIELDS),
    expand: Annotated[
        str | None,
        Field(
            description=(
                "(Optional) Fields to expand. Examples: 'renderedFields' (for rendered content), "
                "'transitions' (for available status transitions), 'changelog' (for history)"
            ),
            default=None,
        ),
    ] = None,
    comment_limit: Annotated[
        int,
        Field(
            description="Maximum number of comments to include (0 or null for no comments)",
            default=10,
            ge=0,
            le=100,
        ),
    ] = 10,
    properties: Annotated[
        str | None,
        Field(
            description="(Optional) A comma-separated list of issue properties to return",
            default=None,
        ),
    ] = None,
    update_history: Annotated[
        bool,
        Field(
            description="Whether to update the issue view history for the requesting user",
            default=True,
        ),
    ] = True,
) -> str:
    """Get details of a specific Jira issue including its Epic links and relationship information.

    Args:
        ctx: The FastMCP context.
        issue_key: Jira issue key.
        fields: Comma-separated list of fields to return (e.g., 'summary,status,customfield_10010'), a single field as a string (e.g., 'duedate'), '*all' for all fields, or omitted for essentials.
        expand: Optional fields to expand.
        comment_limit: Maximum number of comments.
        properties: Issue properties to return.
        update_history: Whether to update issue view history.

    Returns:
        JSON string representing the Jira issue object.

    Raises:
        ValueError: If the Jira client is not configured or available.
    """
    jira = await get_jira_fetcher(ctx)
    fields_list: str | list[str] | None = fields
    if fields and fields != "*all":
        fields_list = [f.strip() for f in fields.split(",")]

    issue = jira.get_issue(
        issue_key=issue_key,
        fields=fields_list,
        expand=expand,
        comment_limit=comment_limit,
        properties=properties.split(",") if properties else None,
        update_history=update_history,
    )
    result = issue.to_simplified_dict()
    return json.dumps(result, indent=2, ensure_ascii=False)


@jira_mcp.tool(tags={"jira", "read"})
async def search(
    ctx: Context,
    jql: Annotated[
        str,
        Field(
            description=(
                "JQL query string (Jira Query Language). Examples:\n"
                '- Find Epics: "issuetype = Epic AND project = PROJ"\n'
                '- Find issues in Epic: "parent = PROJ-123"\n'
                "- Find by status: \"status = 'In Progress' AND project = PROJ\"\n"
                '- Find by assignee: "assignee = currentUser()"\n'
                '- Find recently updated: "updated >= -7d AND project = PROJ"\n'
                '- Find by label: "labels = frontend AND project = PROJ"\n'
                '- Find by priority: "priority = High AND project = PROJ"'
            )
        ),
    ],
    fields: Annotated[
        str,
        Field(
            description=(
                "(Optional) Comma-separated fields to return in the results. "
                "Use '*all' for all fields, or specify individual fields like 'summary,status,assignee,priority'"
            ),
            default=",".join(DEFAULT_READ_JIRA_FIELDS),
        ),
    ] = ",".join(DEFAULT_READ_JIRA_FIELDS),
    limit: Annotated[
        int,
        Field(description="Maximum number of results (1-50)", default=10, ge=1),
    ] = 10,
    start_at: Annotated[
        int,
        Field(description="Starting index for pagination (0-based)", default=0, ge=0),
    ] = 0,
    projects_filter: Annotated[
        str | None,
        Field(
            description=(
                "(Optional) Comma-separated list of project keys to filter results by. "
                "Overrides the environment variable JIRA_PROJECTS_FILTER if provided."
            ),
            default=None,
        ),
    ] = None,
    expand: Annotated[
        str | None,
        Field(
            description=(
                "(Optional) fields to expand. Examples: 'renderedFields', 'transitions', 'changelog'"
            ),
            default=None,
        ),
    ] = None,
) -> str:
    """Search Jira issues using JQL (Jira Query Language).

    Args:
        ctx: The FastMCP context.
        jql: JQL query string.
        fields: Comma-separated fields to return.
        limit: Maximum number of results.
        start_at: Starting index for pagination.
        projects_filter: Comma-separated list of project keys to filter by.
        expand: Optional fields to expand.

    Returns:
        JSON string representing the search results including pagination info.
    """
    jira = await get_jira_fetcher(ctx)
    fields_list: str | list[str] | None = fields
    if fields and fields != "*all":
        fields_list = [f.strip() for f in fields.split(",")]

    search_result = jira.search_issues(
        jql=jql,
        fields=fields_list,
        limit=limit,
        start=start_at,
        expand=expand,
        projects_filter=projects_filter,
    )
    result = search_result.to_simplified_dict()
    return json.dumps(result, indent=2, ensure_ascii=False)


@jira_mcp.tool(tags={"jira", "read"})
async def search_fields(
    ctx: Context,
    keyword: Annotated[
        str,
        Field(
            description="Keyword for fuzzy search. If left empty, lists the first 'limit' available fields in their default order.",
            default="",
        ),
    ] = "",
    limit: Annotated[
        int, Field(description="Maximum number of results", default=10, ge=1)
    ] = 10,
    refresh: Annotated[
        bool,
        Field(description="Whether to force refresh the field list", default=False),
    ] = False,
) -> str:
    """Search Jira fields by keyword with fuzzy match.

    Args:
        ctx: The FastMCP context.
        keyword: Keyword for fuzzy search.
        limit: Maximum number of results.
        refresh: Whether to force refresh the field list.

    Returns:
        JSON string representing a list of matching field definitions.
    """
    jira = await get_jira_fetcher(ctx)
    result = jira.search_fields(keyword, limit=limit, refresh=refresh)
    return json.dumps(result, indent=2, ensure_ascii=False)


@jira_mcp.tool(tags={"jira", "read"})
async def get_project_issues(
    ctx: Context,
    project_key: Annotated[str, Field(description="The project key")],
    limit: Annotated[
        int,
        Field(description="Maximum number of results (1-50)", default=10, ge=1, le=50),
    ] = 10,
    start_at: Annotated[
        int,
        Field(description="Starting index for pagination (0-based)", default=0, ge=0),
    ] = 0,
) -> str:
    """Get all issues for a specific Jira project.

    Args:
        ctx: The FastMCP context.
        project_key: The project key.
        limit: Maximum number of results.
        start_at: Starting index for pagination.

    Returns:
        JSON string representing the search results including pagination info.
    """
    jira = await get_jira_fetcher(ctx)
    search_result = jira.get_project_issues(
        project_key=project_key, start=start_at, limit=limit
    )
    result = search_result.to_simplified_dict()
    return json.dumps(result, indent=2, ensure_ascii=False)


@jira_mcp.tool(tags={"jira", "read"})
async def get_transitions(
    ctx: Context,
    issue_key: Annotated[str, Field(description="Jira issue key (e.g., 'PROJ-123')")],
) -> str:
    """Get available status transitions for a Jira issue.

    Args:
        ctx: The FastMCP context.
        issue_key: Jira issue key.

    Returns:
        JSON string representing a list of available transitions.
    """
    jira = await get_jira_fetcher(ctx)
    # Underlying method returns list[dict] in the desired format
    transitions = jira.get_available_transitions(issue_key)
    return json.dumps(transitions, indent=2, ensure_ascii=False)


@jira_mcp.tool(tags={"jira", "read"})
async def get_worklog(
    ctx: Context,
    issue_key: Annotated[str, Field(description="Jira issue key (e.g., 'PROJ-123')")],
) -> str:
    """Get worklog entries for a Jira issue.

    Args:
        ctx: The FastMCP context.
        issue_key: Jira issue key.

    Returns:
        JSON string representing the worklog entries.
    """
    jira = await get_jira_fetcher(ctx)
    worklogs = jira.get_worklogs(issue_key)
    result = {"worklogs": worklogs}
    return json.dumps(result, indent=2, ensure_ascii=False)


@jira_mcp.tool(tags={"jira", "read"})
async def download_attachments(
    ctx: Context,
    issue_key: Annotated[str, Field(description="Jira issue key (e.g., 'PROJ-123')")],
    target_dir: Annotated[
        str, Field(description="Directory where attachments should be saved")
    ],
) -> str:
    """Download attachments from a Jira issue.

    Args:
        ctx: The FastMCP context.
        issue_key: Jira issue key.
        target_dir: Directory to save attachments.

    Returns:
        JSON string indicating the result of the download operation.
    """
    jira = await get_jira_fetcher(ctx)
    result = jira.download_issue_attachments(issue_key=issue_key, target_dir=target_dir)
    return json.dumps(result, indent=2, ensure_ascii=False)


@jira_mcp.tool(tags={"jira", "read"})
async def get_agile_boards(
    ctx: Context,
    board_name: Annotated[
        str | None,
        Field(description="(Optional) The name of board, support fuzzy search"),
    ] = None,
    project_key: Annotated[
        str | None, Field(description="(Optional) Jira project key (e.g., 'PROJ-123')")
    ] = None,
    board_type: Annotated[
        str | None,
        Field(
            description="(Optional) The type of jira board (e.g., 'scrum', 'kanban')"
        ),
    ] = None,
    start_at: Annotated[
        int,
        Field(description="Starting index for pagination (0-based)", default=0, ge=0),
    ] = 0,
    limit: Annotated[
        int,
        Field(description="Maximum number of results (1-50)", default=10, ge=1, le=50),
    ] = 10,
) -> str:
    """Get jira agile boards by name, project key, or type.

    Args:
        ctx: The FastMCP context.
        board_name: Name of the board (fuzzy search).
        project_key: Project key.
        board_type: Board type ('scrum' or 'kanban').
        start_at: Starting index.
        limit: Maximum results.

    Returns:
        JSON string representing a list of board objects.
    """
    jira = await get_jira_fetcher(ctx)
    boards = jira.get_all_agile_boards_model(
        board_name=board_name,
        project_key=project_key,
        board_type=board_type,
        start=start_at,
        limit=limit,
    )
    result = [board.to_simplified_dict() for board in boards]
    return json.dumps(result, indent=2, ensure_ascii=False)


@jira_mcp.tool(tags={"jira", "read"})
async def get_board_issues(
    ctx: Context,
    board_id: Annotated[str, Field(description="The id of the board (e.g., '1001')")],
    jql: Annotated[
        str,
        Field(
            description=(
                "JQL query string (Jira Query Language). Examples:\n"
                '- Find Epics: "issuetype = Epic AND project = PROJ"\n'
                '- Find issues in Epic: "parent = PROJ-123"\n'
                "- Find by status: \"status = 'In Progress' AND project = PROJ\"\n"
                '- Find by assignee: "assignee = currentUser()"\n'
                '- Find recently updated: "updated >= -7d AND project = PROJ"\n'
                '- Find by label: "labels = frontend AND project = PROJ"\n'
                '- Find by priority: "priority = High AND project = PROJ"'
            )
        ),
    ],
    fields: Annotated[
        str,
        Field(
            description=(
                "Comma-separated fields to return in the results. "
                "Use '*all' for all fields, or specify individual "
                "fields like 'summary,status,assignee,priority'"
            ),
            default=",".join(DEFAULT_READ_JIRA_FIELDS),
        ),
    ] = ",".join(DEFAULT_READ_JIRA_FIELDS),
    start_at: Annotated[
        int,
        Field(description="Starting index for pagination (0-based)", default=0, ge=0),
    ] = 0,
    limit: Annotated[
        int,
        Field(description="Maximum number of results (1-50)", default=10, ge=1, le=50),
    ] = 10,
    expand: Annotated[
        str,
        Field(
            description="Optional fields to expand in the response (e.g., 'changelog').",
            default="version",
        ),
    ] = "version",
) -> str:
    """Get all issues linked to a specific board filtered by JQL.

    Args:
        ctx: The FastMCP context.
        board_id: The ID of the board.
        jql: JQL query string to filter issues.
        fields: Comma-separated fields to return.
        start_at: Starting index for pagination.
        limit: Maximum number of results.
        expand: Optional fields to expand.

    Returns:
        JSON string representing the search results including pagination info.
    """
    jira = await get_jira_fetcher(ctx)
    fields_list: str | list[str] | None = fields
    if fields and fields != "*all":
        fields_list = [f.strip() for f in fields.split(",")]

    search_result = jira.get_board_issues(
        board_id=board_id,
        jql=jql,
        fields=fields_list,
        start=start_at,
        limit=limit,
        expand=expand,
    )
    result = search_result.to_simplified_dict()
    return json.dumps(result, indent=2, ensure_ascii=False)


@jira_mcp.tool(tags={"jira", "read"})
async def get_sprints_from_board(
    ctx: Context,
    board_id: Annotated[str, Field(description="The id of board (e.g., '1000')")],
    state: Annotated[
        str | None,
        Field(description="Sprint state (e.g., 'active', 'future', 'closed')"),
    ] = None,
    start_at: Annotated[
        int,
        Field(description="Starting index for pagination (0-based)", default=0, ge=0),
    ] = 0,
    limit: Annotated[
        int,
        Field(description="Maximum number of results (1-50)", default=10, ge=1, le=50),
    ] = 10,
) -> str:
    """Get jira sprints from board by state.

    Args:
        ctx: The FastMCP context.
        board_id: The ID of the board.
        state: Sprint state ('active', 'future', 'closed'). If None, returns all sprints.
        start_at: Starting index.
        limit: Maximum results.

    Returns:
        JSON string representing a list of sprint objects.
    """
    jira = await get_jira_fetcher(ctx)
    sprints = jira.get_all_sprints_from_board_model(
        board_id=board_id, state=state, start=start_at, limit=limit
    )
    result = [sprint.to_simplified_dict() for sprint in sprints]
    return json.dumps(result, indent=2, ensure_ascii=False)


@jira_mcp.tool(tags={"jira", "read"})
async def get_sprint_issues(
    ctx: Context,
    sprint_id: Annotated[str, Field(description="The id of sprint (e.g., '10001')")],
    fields: Annotated[
        str,
        Field(
            description=(
                "Comma-separated fields to return in the results. "
                "Use '*all' for all fields, or specify individual "
                "fields like 'summary,status,assignee,priority'"
            ),
            default=",".join(DEFAULT_READ_JIRA_FIELDS),
        ),
    ] = ",".join(DEFAULT_READ_JIRA_FIELDS),
    start_at: Annotated[
        int,
        Field(description="Starting index for pagination (0-based)", default=0, ge=0),
    ] = 0,
    limit: Annotated[
        int,
        Field(description="Maximum number of results (1-50)", default=10, ge=1, le=50),
    ] = 10,
) -> str:
    """Get jira issues from sprint.

    Args:
        ctx: The FastMCP context.
        sprint_id: The ID of the sprint.
        fields: Comma-separated fields to return.
        start_at: Starting index.
        limit: Maximum results.

    Returns:
        JSON string representing the search results including pagination info.
    """
    jira = await get_jira_fetcher(ctx)
    fields_list: str | list[str] | None = fields
    if fields and fields != "*all":
        fields_list = [f.strip() for f in fields.split(",")]

    search_result = jira.get_sprint_issues(
        sprint_id=sprint_id, fields=fields_list, start=start_at, limit=limit
    )
    result = search_result.to_simplified_dict()
    return json.dumps(result, indent=2, ensure_ascii=False)


@jira_mcp.tool(tags={"jira", "read"})
async def get_link_types(ctx: Context) -> str:
    """Get all available issue link types.

    Args:
        ctx: The FastMCP context.

    Returns:
        JSON string representing a list of issue link type objects.
    """
    jira = await get_jira_fetcher(ctx)
    link_types = jira.get_issue_link_types()
    formatted_link_types = [link_type.to_simplified_dict() for link_type in link_types]
    return json.dumps(formatted_link_types, indent=2, ensure_ascii=False)


@jira_mcp.tool(tags={"jira", "write"})
@check_write_access
async def create_issue(
    ctx: Context,
    project_key: Annotated[
        str,
        Field(
            description=(
                "The JIRA project key (e.g. 'PROJ', 'DEV', 'SUPPORT'). "
                "This is the prefix of issue keys in your project. "
                "Never assume what it might be, always ask the user."
            )
        ),
    ],
    summary: Annotated[str, Field(description="Summary/title of the issue")],
    issue_type: Annotated[
        str,
        Field(
            description=(
                "Issue type (e.g. 'Task', 'Bug', 'Story', 'Epic', 'Subtask'). "
                "The available types depend on your project configuration. "
                "For subtasks, use 'Subtask' (not 'Sub-task') and include parent in additional_fields."
            ),
        ),
    ],
    assignee: Annotated[
        str | None,
        Field(
            description="(Optional) Assignee's user identifier (string): Email, display name, or account ID (e.g., 'user@example.com', 'John Doe', 'accountid:...')",
            default=None,
        ),
    ] = None,
    description: Annotated[
        str | None, Field(description="Issue description", default=None)
    ] = None,
    components: Annotated[
        str | None,
        Field(
            description="(Optional) Comma-separated list of component names to assign (e.g., 'Frontend,API')",
            default=None,
        ),
    ] = None,
    additional_fields: Annotated[
        dict[str, Any] | None,
        Field(
            description=(
                "(Optional) Dictionary of additional fields to set. Examples:\n"
                "- Set priority: {'priority': {'name': 'High'}}\n"
                "- Add labels: {'labels': ['frontend', 'urgent']}\n"
                "- Link to parent (for any issue type): {'parent': 'PROJ-123'}\n"
                "- Set Fix Version/s: {'fixVersions': [{'id': '10020'}]}\n"
                "- Custom fields: {'customfield_10010': 'value'}"
            ),
            default=None,
        ),
    ] = None,
) -> str:
    """Create a new Jira issue with optional Epic link or parent for subtasks.

    Args:
        ctx: The FastMCP context.
        project_key: The JIRA project key.
        summary: Summary/title of the issue.
        issue_type: Issue type (e.g., 'Task', 'Bug', 'Story', 'Epic', 'Subtask').
        assignee: Assignee's user identifier (string): Email, display name, or account ID (e.g., 'user@example.com', 'John Doe', 'accountid:...').
        description: Issue description.
        components: Comma-separated list of component names.
        additional_fields: Dictionary of additional fields.

    Returns:
        JSON string representing the created issue object.

    Raises:
        ValueError: If in read-only mode or Jira client is unavailable.
    """
    jira = await get_jira_fetcher(ctx)
    # Parse components from comma-separated string to list
    components_list = None
    if components and isinstance(components, str):
        components_list = [
            comp.strip() for comp in components.split(",") if comp.strip()
        ]

    # Use additional_fields directly as dict
    extra_fields = additional_fields or {}
    if not isinstance(extra_fields, dict):
        raise ValueError("additional_fields must be a dictionary.")

    issue = jira.create_issue(
        project_key=project_key,
        summary=summary,
        issue_type=issue_type,
        description=description,
        assignee=assignee,
        components=components_list,
        **extra_fields,
    )
    result = issue.to_simplified_dict()
    return json.dumps(
        {"message": "Issue created successfully", "issue": result},
        indent=2,
        ensure_ascii=False,
    )


@jira_mcp.tool(tags={"jira", "write"})
@check_write_access
async def batch_create_issues(
    ctx: Context,
    issues: Annotated[
        str,
        Field(
            description=(
                "JSON array of issue objects. Each object should contain:\n"
                "- project_key (required): The project key (e.g., 'PROJ')\n"
                "- summary (required): Issue summary/title\n"
                "- issue_type (required): Type of issue (e.g., 'Task', 'Bug')\n"
                "- description (optional): Issue description\n"
                "- assignee (optional): Assignee username or email\n"
                "- components (optional): Array of component names\n"
                "Example: [\n"
                '  {"project_key": "PROJ", "summary": "Issue 1", "issue_type": "Task"},\n'
                '  {"project_key": "PROJ", "summary": "Issue 2", "issue_type": "Bug", "components": ["Frontend"]}\n'
                "]"
            )
        ),
    ],
    validate_only: Annotated[
        bool,
        Field(
            description="If true, only validates the issues without creating them",
            default=False,
        ),
    ] = False,
) -> str:
    """Create multiple Jira issues in a batch.

    Args:
        ctx: The FastMCP context.
        issues: JSON array string of issue objects.
        validate_only: If true, only validates without creating.

    Returns:
        JSON string indicating success and listing created issues (or validation result).

    Raises:
        ValueError: If in read-only mode, Jira client unavailable, or invalid JSON.
    """
    jira = await get_jira_fetcher(ctx)
    # Parse issues from JSON string
    try:
        issues_list = json.loads(issues)
        if not isinstance(issues_list, list):
            raise ValueError("Input 'issues' must be a JSON array string.")
    except json.JSONDecodeError:
        raise ValueError("Invalid JSON in issues")
    except Exception as e:
        raise ValueError(f"Invalid input for issues: {e}") from e

    # Create issues in batch
    created_issues = jira.batch_create_issues(issues_list, validate_only=validate_only)

    message = (
        "Issues validated successfully"
        if validate_only
        else "Issues created successfully"
    )
    result = {
        "message": message,
        "issues": [issue.to_simplified_dict() for issue in created_issues],
    }
    return json.dumps(result, indent=2, ensure_ascii=False)


@jira_mcp.tool(tags={"jira", "read"})
async def batch_get_changelogs(
    ctx: Context,
    issue_ids_or_keys: Annotated[
        list[str],
        Field(
            description="List of Jira issue IDs or keys, e.g. ['PROJ-123', 'PROJ-124']"
        ),
    ],
    fields: Annotated[
        list[str] | None,
        Field(
            description="(Optional) Filter the changelogs by fields, e.g. ['status', 'assignee']. Default to None for all fields.",
            default=None,
        ),
    ] = None,
    limit: Annotated[
        int,
        Field(
            description=(
                "Maximum number of changelogs to return in result for each issue. "
                "Default to -1 for all changelogs. "
                "Notice that it only limits the results in the response, "
                "the function will still fetch all the data."
            ),
            default=-1,
        ),
    ] = -1,
) -> str:
    """Get changelogs for multiple Jira issues (Cloud only).

    Args:
        ctx: The FastMCP context.
        issue_ids_or_keys: List of issue IDs or keys.
        fields: List of fields to filter changelogs by. None for all fields.
        limit: Maximum changelogs per issue (-1 for all).

    Returns:
        JSON string representing a list of issues with their changelogs.

    Raises:
        NotImplementedError: If run on Jira Server/Data Center.
        ValueError: If Jira client is unavailable.
    """
    jira = await get_jira_fetcher(ctx)
    # Ensure this runs only on Cloud, as per original function docstring
    if not jira.config.is_cloud:
        raise NotImplementedError(
            "Batch get issue changelogs is only available on Jira Cloud."
        )

    # Call the underlying method
    issues_with_changelogs = jira.batch_get_changelogs(
        issue_ids_or_keys=issue_ids_or_keys, fields=fields
    )

    # Format the response
    results = []
    limit_val = None if limit == -1 else limit
    for issue in issues_with_changelogs:
        results.append(
            {
                "issue_id": issue.id,
                "changelogs": [
                    changelog.to_simplified_dict()
                    for changelog in issue.changelogs[:limit_val]
                ],
            }
        )
    return json.dumps(results, indent=2, ensure_ascii=False)


@jira_mcp.tool(tags={"jira", "write"})
@check_write_access
async def update_issue(
    ctx: Context,
    issue_key: Annotated[str, Field(description="Jira issue key (e.g., 'PROJ-123')")],
    fields: Annotated[
        dict[str, Any],
        Field(
            description=(
                "Dictionary of fields to update. For 'assignee', provide a string identifier (email, name, or accountId). "
                "Example: `{'assignee': 'user@example.com', 'summary': 'New Summary'}`"
            )
        ),
    ],
    additional_fields: Annotated[
        dict[str, Any] | None,
        Field(
            description="(Optional) Dictionary of additional fields to update. Use this for custom fields or more complex updates.",
            default=None,
        ),
    ] = None,
    attachments: Annotated[
        str | None,
        Field(
            description=(
                "(Optional) JSON string array or comma-separated list of file paths to attach to the issue. "
                "Example: '/path/to/file1.txt,/path/to/file2.txt' or ['/path/to/file1.txt','/path/to/file2.txt']"
            ),
            default=None,
        ),
    ] = None,
) -> str:
    """Update an existing Jira issue including changing status, adding Epic links, updating fields, etc.

    Args:
        ctx: The FastMCP context.
        issue_key: Jira issue key.
        fields: Dictionary of fields to update.
        additional_fields: Optional dictionary of additional fields.
        attachments: Optional JSON array string or comma-separated list of file paths.

    Returns:
        JSON string representing the updated issue object and attachment results.

    Raises:
        ValueError: If in read-only mode or Jira client unavailable, or invalid input.
    """
    jira = await get_jira_fetcher(ctx)
    # Use fields directly as dict
    if not isinstance(fields, dict):
        raise ValueError("fields must be a dictionary.")
    update_fields = fields

    # Use additional_fields directly as dict
    extra_fields = additional_fields or {}
    if not isinstance(extra_fields, dict):
        raise ValueError("additional_fields must be a dictionary.")

    # Parse attachments
    attachment_paths = []
    if attachments:
        if isinstance(attachments, str):
            try:
                parsed = json.loads(attachments)
                if isinstance(parsed, list):
                    attachment_paths = [str(p) for p in parsed]
                else:
                    raise ValueError("attachments JSON string must be an array.")
            except json.JSONDecodeError:
                # Assume comma-separated if not valid JSON array
                attachment_paths = [
                    p.strip() for p in attachments.split(",") if p.strip()
                ]
        else:
            raise ValueError(
                "attachments must be a JSON array string or comma-separated string."
            )

    # Combine fields and additional_fields
    all_updates = {**update_fields, **extra_fields}
    if attachment_paths:
        all_updates["attachments"] = attachment_paths

    try:
        issue = jira.update_issue(issue_key=issue_key, **all_updates)
        result = issue.to_simplified_dict()
        if (
            hasattr(issue, "custom_fields")
            and "attachment_results" in issue.custom_fields
        ):
            result["attachment_results"] = issue.custom_fields["attachment_results"]
        return json.dumps(
            {"message": "Issue updated successfully", "issue": result},
            indent=2,
            ensure_ascii=False,
        )
    except Exception as e:
        logger.error(f"Error updating issue {issue_key}: {str(e)}", exc_info=True)
        raise ValueError(f"Failed to update issue {issue_key}: {str(e)}")


@jira_mcp.tool(tags={"jira", "write"})
@check_write_access
async def delete_issue(
    ctx: Context,
    issue_key: Annotated[str, Field(description="Jira issue key (e.g. PROJ-123)")],
) -> str:
    """Delete an existing Jira issue.

    Args:
        ctx: The FastMCP context.
        issue_key: Jira issue key.

    Returns:
        JSON string indicating success.

    Raises:
        ValueError: If in read-only mode or Jira client unavailable.
    """
    jira = await get_jira_fetcher(ctx)
    deleted = jira.delete_issue(issue_key)
    result = {"message": f"Issue {issue_key} has been deleted successfully."}
    # The underlying method raises on failure, so if we reach here, it's success.
    return json.dumps(result, indent=2, ensure_ascii=False)


@jira_mcp.tool(tags={"jira", "write"})
@check_write_access
async def add_comment(
    ctx: Context,
    issue_key: Annotated[str, Field(description="Jira issue key (e.g., 'PROJ-123')")],
    comment: Annotated[str, Field(description="Comment text in Markdown format")],
) -> str:
    """Add a comment to a Jira issue.

    Args:
        ctx: The FastMCP context.
        issue_key: Jira issue key.
        comment: Comment text in Markdown.

    Returns:
        JSON string representing the added comment object.

    Raises:
        ValueError: If in read-only mode or Jira client unavailable.
    """
    jira = await get_jira_fetcher(ctx)
    # add_comment returns dict
    result = jira.add_comment(issue_key, comment)
    return json.dumps(result, indent=2, ensure_ascii=False)


@jira_mcp.tool(tags={"jira", "write"})
@check_write_access
async def add_worklog(
    ctx: Context,
    issue_key: Annotated[str, Field(description="Jira issue key (e.g., 'PROJ-123')")],
    time_spent: Annotated[
        str,
        Field(
            description=(
                "Time spent in Jira format. Examples: "
                "'1h 30m' (1 hour and 30 minutes), '1d' (1 day), '30m' (30 minutes), '4h' (4 hours)"
            )
        ),
    ],
    comment: Annotated[
        str | None,
        Field(description="(Optional) Comment for the worklog in Markdown format"),
    ] = None,
    started: Annotated[
        str | None,
        Field(
            description=(
                "(Optional) Start time in ISO format. If not provided, the current time will be used. "
                "Example: '2023-08-01T12:00:00.000+0000'"
            )
        ),
    ] = None,
    # Add original_estimate and remaining_estimate as per original tool
    original_estimate: Annotated[
        str | None, Field(description="(Optional) New value for the original estimate")
    ] = None,
    remaining_estimate: Annotated[
        str | None, Field(description="(Optional) New value for the remaining estimate")
    ] = None,
) -> str:
    """Add a worklog entry to a Jira issue.

    Args:
        ctx: The FastMCP context.
        issue_key: Jira issue key.
        time_spent: Time spent in Jira format.
        comment: Optional comment in Markdown.
        started: Optional start time in ISO format.
        original_estimate: Optional new original estimate.
        remaining_estimate: Optional new remaining estimate.


    Returns:
        JSON string representing the added worklog object.

    Raises:
        ValueError: If in read-only mode or Jira client unavailable.
    """
    jira = await get_jira_fetcher(ctx)
    # add_worklog returns dict
    worklog_result = jira.add_worklog(
        issue_key=issue_key,
        time_spent=time_spent,
        comment=comment,
        started=started,
        original_estimate=original_estimate,
        remaining_estimate=remaining_estimate,
    )
    result = {"message": "Worklog added successfully", "worklog": worklog_result}
    return json.dumps(result, indent=2, ensure_ascii=False)


@jira_mcp.tool(tags={"jira", "write"})
@check_write_access
async def link_to_epic(
    ctx: Context,
    issue_key: Annotated[
        str, Field(description="The key of the issue to link (e.g., 'PROJ-123')")
    ],
    epic_key: Annotated[
        str, Field(description="The key of the epic to link to (e.g., 'PROJ-456')")
    ],
) -> str:
    """Link an existing issue to an epic.

    Args:
        ctx: The FastMCP context.
        issue_key: The key of the issue to link.
        epic_key: The key of the epic to link to.

    Returns:
        JSON string representing the updated issue object.

    Raises:
        ValueError: If in read-only mode or Jira client unavailable.
    """
    jira = await get_jira_fetcher(ctx)
    issue = jira.link_issue_to_epic(issue_key, epic_key)
    result = {
        "message": f"Issue {issue_key} has been linked to epic {epic_key}.",
        "issue": issue.to_simplified_dict(),
    }
    return json.dumps(result, indent=2, ensure_ascii=False)


@jira_mcp.tool(tags={"jira", "write"})
@check_write_access
async def create_issue_link(
    ctx: Context,
    link_type: Annotated[
        str,
        Field(
            description="The type of link to create (e.g., 'Duplicate', 'Blocks', 'Relates to')"
        ),
    ],
    inward_issue_key: Annotated[
        str, Field(description="The key of the inward issue (e.g., 'PROJ-123')")
    ],
    outward_issue_key: Annotated[
        str, Field(description="The key of the outward issue (e.g., 'PROJ-456')")
    ],
    comment: Annotated[
        str | None, Field(description="(Optional) Comment to add to the link")
    ] = None,
    comment_visibility: Annotated[
        dict[str, str] | None,
        Field(
            description="(Optional) Visibility settings for the comment (e.g., {'type': 'group', 'value': 'jira-users'})",
            default=None,
        ),
    ] = None,
) -> str:
    """Create a link between two Jira issues.

    Args:
        ctx: The FastMCP context.
        link_type: The type of link (e.g., 'Blocks').
        inward_issue_key: The key of the source issue.
        outward_issue_key: The key of the target issue.
        comment: Optional comment text.
        comment_visibility: Optional dictionary for comment visibility.

    Returns:
        JSON string indicating success or failure.

    Raises:
        ValueError: If required fields are missing, invalid input, in read-only mode, or Jira client unavailable.
    """
    jira = await get_jira_fetcher(ctx)
    if not all([link_type, inward_issue_key, outward_issue_key]):
        raise ValueError(
            "link_type, inward_issue_key, and outward_issue_key are required."
        )

    link_data = {
        "type": {"name": link_type},
        "inwardIssue": {"key": inward_issue_key},
        "outwardIssue": {"key": outward_issue_key},
    }

    if comment:
        comment_obj = {"body": comment}
        if comment_visibility and isinstance(comment_visibility, dict):
            if "type" in comment_visibility and "value" in comment_visibility:
                comment_obj["visibility"] = comment_visibility
            else:
                logger.warning("Invalid comment_visibility dictionary structure.")
        link_data["comment"] = comment_obj

    result = jira.create_issue_link(link_data)
    return json.dumps(result, indent=2, ensure_ascii=False)


@jira_mcp.tool(tags={"jira", "write"})
@check_write_access
async def remove_issue_link(
    ctx: Context,
    link_id: Annotated[str, Field(description="The ID of the link to remove")],
) -> str:
    """Remove a link between two Jira issues.

    Args:
        ctx: The FastMCP context.
        link_id: The ID of the link to remove.

    Returns:
        JSON string indicating success.

    Raises:
        ValueError: If link_id is missing, in read-only mode, or Jira client unavailable.
    """
    jira = await get_jira_fetcher(ctx)
    if not link_id:
        raise ValueError("link_id is required")

    result = jira.remove_issue_link(link_id)  # Returns dict on success
    return json.dumps(result, indent=2, ensure_ascii=False)


@jira_mcp.tool(tags={"jira", "write"})
@check_write_access
async def transition_issue(
    ctx: Context,
    issue_key: Annotated[str, Field(description="Jira issue key (e.g., 'PROJ-123')")],
    transition_id: Annotated[
        str,
        Field(
            description=(
                "ID of the transition to perform. Use the jira_get_transitions tool first "
                "to get the available transition IDs for the issue. Example values: '11', '21', '31'"
            )
        ),
    ],
    fields: Annotated[
        dict[str, Any] | None,
        Field(
            description=(
                "(Optional) Dictionary of fields to update during the transition. "
                "Some transitions require specific fields to be set (e.g., resolution). "
                "Example: {'resolution': {'name': 'Fixed'}}"
            ),
            default=None,
        ),
    ] = None,
    comment: Annotated[
        str | None,
        Field(
            description=(
                "(Optional) Comment to add during the transition. "
                "This will be visible in the issue history."
            ),
        ),
    ] = None,
) -> str:
    """Transition a Jira issue to a new status.

    Args:
        ctx: The FastMCP context.
        issue_key: Jira issue key.
        transition_id: ID of the transition.
        fields: Optional dictionary of fields to update during transition.
        comment: Optional comment for the transition.

    Returns:
        JSON string representing the updated issue object.

    Raises:
        ValueError: If required fields missing, invalid input, in read-only mode, or Jira client unavailable.
    """
    jira = await get_jira_fetcher(ctx)
    if not issue_key or not transition_id:
        raise ValueError("issue_key and transition_id are required.")

    # Use fields directly as dict
    update_fields = fields or {}
    if not isinstance(update_fields, dict):
        raise ValueError("fields must be a dictionary.")

    issue = jira.transition_issue(
        issue_key=issue_key,
        transition_id=transition_id,
        fields=update_fields,
        comment=comment,
    )

    result = {
        "message": f"Issue {issue_key} transitioned successfully",
        "issue": issue.to_simplified_dict() if issue else None,
    }
    return json.dumps(result, indent=2, ensure_ascii=False)


@jira_mcp.tool(tags={"jira", "write"})
@check_write_access
async def create_sprint(
    ctx: Context,
    board_id: Annotated[str, Field(description="The id of board (e.g., '1000')")],
    sprint_name: Annotated[
        str, Field(description="Name of the sprint (e.g., 'Sprint 1')")
    ],
    start_date: Annotated[
        str, Field(description="Start time for sprint (ISO 8601 format)")
    ],
    end_date: Annotated[
        str, Field(description="End time for sprint (ISO 8601 format)")
    ],
    goal: Annotated[
        str | None, Field(description="(Optional) Goal of the sprint")
    ] = None,
) -> str:
    """Create Jira sprint for a board.

    Args:
        ctx: The FastMCP context.
        board_id: Board ID.
        sprint_name: Sprint name.
        start_date: Start date (ISO format).
        end_date: End date (ISO format).
        goal: Optional sprint goal.

    Returns:
        JSON string representing the created sprint object.

    Raises:
        ValueError: If in read-only mode or Jira client unavailable.
    """
    jira = await get_jira_fetcher(ctx)
    sprint = jira.create_sprint(
        board_id=board_id,
        sprint_name=sprint_name,
        start_date=start_date,
        end_date=end_date,
        goal=goal,
    )
    return json.dumps(sprint.to_simplified_dict(), indent=2, ensure_ascii=False)


@jira_mcp.tool(tags={"jira", "write"})
@check_write_access
async def update_sprint(
    ctx: Context,
    sprint_id: Annotated[str, Field(description="The id of sprint (e.g., '10001')")],
    sprint_name: Annotated[
        str | None, Field(description="(Optional) New name for the sprint")
    ] = None,
    state: Annotated[
        str | None,
        Field(description="(Optional) New state for the sprint (future|active|closed)"),
    ] = None,
    start_date: Annotated[
        str | None, Field(description="(Optional) New start date for the sprint")
    ] = None,
    end_date: Annotated[
        str | None, Field(description="(Optional) New end date for the sprint")
    ] = None,
    goal: Annotated[
        str | None, Field(description="(Optional) New goal for the sprint")
    ] = None,
) -> str:
    """Update jira sprint.

    Args:
        ctx: The FastMCP context.
        sprint_id: The ID of the sprint.
        sprint_name: Optional new name.
        state: Optional new state (future|active|closed).
        start_date: Optional new start date.
        end_date: Optional new end date.
        goal: Optional new goal.

    Returns:
        JSON string representing the updated sprint object or an error message.

    Raises:
        ValueError: If in read-only mode or Jira client unavailable.
    """
    jira = await get_jira_fetcher(ctx)
    sprint = jira.update_sprint(
        sprint_id=sprint_id,
        sprint_name=sprint_name,
        state=state,
        start_date=start_date,
        end_date=end_date,
        goal=goal,
    )

    if sprint is None:
        error_payload = {
            "error": f"Failed to update sprint {sprint_id}. Check logs for details."
        }
        return json.dumps(error_payload, indent=2, ensure_ascii=False)
    else:
        return json.dumps(sprint.to_simplified_dict(), indent=2, ensure_ascii=False)


@jira_mcp.tool(tags={"jira", "read"})
async def get_project_versions(
    ctx: Context,
    project_key: Annotated[str, Field(description="Jira project key (e.g., 'PROJ')")],
) -> str:
    """Get all fix versions for a specific Jira project."""
    jira = await get_jira_fetcher(ctx)
    versions = jira.get_project_versions(project_key)
    return json.dumps(versions, indent=2, ensure_ascii=False)


<<<<<<< HEAD
=======
@jira_mcp.tool(tags={"jira", "read"})
async def get_all_projects(
    ctx: Context,
    include_archived: Annotated[
        bool,
        Field(
            description="Whether to include archived projects in the results",
            default=False,
        ),
    ] = False,
) -> str:
    """Get all Jira projects accessible to the current user.

    Args:
        ctx: The FastMCP context.
        include_archived: Whether to include archived projects.

    Returns:
        JSON string representing a list of project objects accessible to the user.
        Project keys are always returned in uppercase.
        If JIRA_PROJECTS_FILTER is configured, only returns projects matching those keys.

    Raises:
        ValueError: If the Jira client is not configured or available.
    """
    try:
        jira = await get_jira_fetcher(ctx)
        projects = jira.get_all_projects(include_archived=include_archived)
    except (MCPAtlassianAuthenticationError, HTTPError, OSError, ValueError) as e:
        error_message = ""
        log_level = logging.ERROR
        if isinstance(e, MCPAtlassianAuthenticationError):
            error_message = f"Authentication/Permission Error: {str(e)}"
        elif isinstance(e, OSError | HTTPError):
            error_message = f"Network or API Error: {str(e)}"
        elif isinstance(e, ValueError):
            error_message = f"Configuration Error: {str(e)}"

        error_result = {
            "success": False,
            "error": error_message,
        }
        logger.log(log_level, f"get_all_projects failed: {error_message}")
        return json.dumps(error_result, indent=2, ensure_ascii=False)

    # Ensure all project keys are uppercase
    for project in projects:
        if "key" in project:
            project["key"] = project["key"].upper()

    # Apply project filter if configured
    if jira.config.projects_filter:
        # Split projects filter by commas and handle possible whitespace
        allowed_project_keys = {
            p.strip().upper() for p in jira.config.projects_filter.split(",")
        }
        projects = [
            project
            for project in projects
            if project.get("key") in allowed_project_keys
        ]

    return json.dumps(projects, indent=2, ensure_ascii=False)


@convert_empty_defaults_to_none
>>>>>>> 144c16c9
@jira_mcp.tool(tags={"jira", "write"})
@check_write_access
async def create_version(
    ctx: Context,
    project_key: Annotated[str, Field(description="Jira project key (e.g., 'PROJ')")],
    name: Annotated[str, Field(description="Name of the version")],
    start_date: Annotated[
        str | None, Field(description="Start date (YYYY-MM-DD)", default=None)
    ] = None,
    release_date: Annotated[
        str | None, Field(description="Release date (YYYY-MM-DD)", default=None)
    ] = None,
    description: Annotated[
        str | None, Field(description="Description of the version", default=None)
    ] = None,
) -> str:
    """Create a new fix version in a Jira project.

    Args:
        ctx: The FastMCP context.
        project_key: The project key.
        name: Name of the version.
        start_date: Start date (optional).
        release_date: Release date (optional).
        description: Description (optional).

    Returns:
        JSON string of the created version object.
    """
    jira = await get_jira_fetcher(ctx)
    try:
        version = jira.create_project_version(
            project_key=project_key,
            name=name,
            start_date=start_date,
            release_date=release_date,
            description=description,
        )
        return json.dumps(version, indent=2, ensure_ascii=False)
    except Exception as e:
        logger.error(
            f"Error creating version in project {project_key}: {str(e)}", exc_info=True
        )
        return json.dumps(
            {"success": False, "error": str(e)}, indent=2, ensure_ascii=False
        )


@jira_mcp.tool(name="batch_create_versions", tags={"jira", "write"})
@check_write_access
async def batch_create_versions(
    ctx: Context,
    project_key: Annotated[str, Field(description="Jira project key (e.g., 'PROJ')")],
    versions: Annotated[
        str,
        Field(
            description=(
                "JSON array of version objects. Each object should contain:\n"
                "- name (required): Name of the version\n"
                "- startDate (optional): Start date (YYYY-MM-DD)\n"
                "- releaseDate (optional): Release date (YYYY-MM-DD)\n"
                "- description (optional): Description of the version\n"
                "Example: [\n"
                '  {"name": "v1.0", "startDate": "2025-01-01", "releaseDate": "2025-02-01", "description": "First release"},\n'
                '  {"name": "v2.0"}\n'
                "]"
            )
        ),
    ],
) -> str:
    """Batch create multiple versions in a Jira project.

    Args:
        ctx: The FastMCP context.
        project_key: The project key.
        versions: JSON array string of version objects.

    Returns:
        JSON array of results, each with success flag, version or error.
    """
    jira = await get_jira_fetcher(ctx)
    try:
        version_list = json.loads(versions)
        if not isinstance(version_list, list):
            raise ValueError("Input 'versions' must be a JSON array string.")
    except json.JSONDecodeError:
        raise ValueError("Invalid JSON in versions")
    except Exception as e:
        raise ValueError(f"Invalid input for versions: {e}") from e

    results = []
    if not version_list:
        return json.dumps(results, indent=2, ensure_ascii=False)

    for idx, v in enumerate(version_list):
        # Defensive: ensure v is a dict and has a name
        if not isinstance(v, dict) or not v.get("name"):
            results.append(
                {
                    "success": False,
                    "error": f"Item {idx}: Each version must be an object with at least a 'name' field.",
                }
            )
            continue
        try:
            version = jira.create_project_version(
                project_key=project_key,
                name=v["name"],
                start_date=v.get("startDate"),
                release_date=v.get("releaseDate"),
                description=v.get("description"),
            )
            results.append({"success": True, "version": version})
        except Exception as e:
            logger.error(
                f"Error creating version in batch for project {project_key}: {str(e)}",
                exc_info=True,
            )
            results.append({"success": False, "error": str(e), "input": v})
    return json.dumps(results, indent=2, ensure_ascii=False)<|MERGE_RESOLUTION|>--- conflicted
+++ resolved
@@ -1386,8 +1386,6 @@
     return json.dumps(versions, indent=2, ensure_ascii=False)
 
 
-<<<<<<< HEAD
-=======
 @jira_mcp.tool(tags={"jira", "read"})
 async def get_all_projects(
     ctx: Context,
@@ -1453,8 +1451,6 @@
     return json.dumps(projects, indent=2, ensure_ascii=False)
 
 
-@convert_empty_defaults_to_none
->>>>>>> 144c16c9
 @jira_mcp.tool(tags={"jira", "write"})
 @check_write_access
 async def create_version(
