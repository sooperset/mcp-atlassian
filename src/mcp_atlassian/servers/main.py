--- conflicted
+++ resolved
@@ -6,7 +6,7 @@
 from typing import Any, Literal, Optional
 
 from cachetools import TTLCache
-from fastmcp import FastMCP, settings
+from fastmcp import FastMCP
 from fastmcp.tools import Tool as FastMCPTool
 from mcp.types import Tool as MCPTool
 from starlette.applications import Starlette
@@ -189,8 +189,6 @@
         self,
         path: str | None = None,
         middleware: list[Middleware] | None = None,
-        json_response: bool | None = None,  # noqa: FBT001
-        stateless_http: bool | None = None,  # noqa: FBT001
         transport: Literal["streamable-http", "sse"] = "streamable-http",
     ) -> "Starlette":
         user_token_mw = Middleware(UserTokenMiddleware, mcp_server_ref=self)
@@ -198,11 +196,7 @@
         if middleware:
             final_middleware_list.extend(middleware)
         app = super().http_app(
-            path=path,
-            middleware=final_middleware_list,
-            json_response=json_response,
-            stateless_http=stateless_http,
-            transport=transport,
+            path=path, middleware=final_middleware_list, transport=transport
         )
         return app
 
@@ -238,7 +232,7 @@
             )
             return await call_next(request)
 
-        mcp_path = settings.streamable_http_path.rstrip("/")
+        mcp_path = mcp_server_instance.settings.streamable_http_path.rstrip("/")
         request_path = request.url.path.rstrip("/")
         logger.debug(
             f"UserTokenMiddleware.dispatch: Comparing request_path='{request_path}' with mcp_path='{mcp_path}'. Request method='{request.method}'"
@@ -332,13 +326,8 @@
 
 
 main_mcp = AtlassianMCP(name="Atlassian MCP", lifespan=main_lifespan)
-<<<<<<< HEAD
-main_mcp.mount(jira_mcp, prefix="jira")
-main_mcp.mount(confluence_mcp, prefix="confluence")
-=======
 main_mcp.mount(jira_mcp, "jira")
 main_mcp.mount(confluence_mcp, "confluence")
->>>>>>> 7e48dfcf
 
 
 @main_mcp.custom_route("/healthz", methods=["GET"], include_in_schema=False)
