--- conflicted
+++ resolved
@@ -17,10 +17,6 @@
 
 confluence_mcp = FastMCP(
     name="Confluence MCP Service",
-<<<<<<< HEAD
-    instructions="Provides tools for interacting with Atlassian Confluence.",
-=======
->>>>>>> 7e48dfcf
 )
 
 
