"""Confluence FastMCP server instance and tool definitions."""

import json
import logging
from typing import Annotated

from fastmcp import Context, FastMCP
from pydantic import BeforeValidator, Field

from mcp_atlassian.exceptions import MCPAtlassianAuthenticationError
from mcp_atlassian.servers.dependencies import get_confluence_fetcher
from mcp_atlassian.utils.decorators import (
    check_write_access,
)

logger = logging.getLogger(__name__)

confluence_mcp = FastMCP(
    name="Confluence MCP Service",
    description="Provides tools for interacting with Atlassian Confluence.",
)


@confluence_mcp.tool(tags={"confluence", "read"})
async def search(
    ctx: Context,
    query: Annotated[
        str,
        Field(
            description=(
                "Search query - can be either a simple text (e.g. 'project documentation') or a CQL query string. "
                "Simple queries use 'siteSearch' by default, to mimic the WebUI search, with an automatic fallback "
                "to 'text' search if not supported. Examples of CQL:\n"
                "- Basic search: 'type=page AND space=DEV'\n"
                "- Personal space search: 'space=\"~username\"' (note: personal space keys starting with ~ must be quoted)\n"
                "- Search by title: 'title~\"Meeting Notes\"'\n"
                "- Use siteSearch: 'siteSearch ~ \"important concept\"'\n"
                "- Use text search: 'text ~ \"important concept\"'\n"
                "- Recent content: 'created >= \"2023-01-01\"'\n"
                "- Content with specific label: 'label=documentation'\n"
                "- Recently modified content: 'lastModified > startOfMonth(\"-1M\")'\n"
                "- Content modified this year: 'creator = currentUser() AND lastModified > startOfYear()'\n"
                "- Content you contributed to recently: 'contributor = currentUser() AND lastModified > startOfWeek()'\n"
                "- Content watched by user: 'watcher = \"user@domain.com\" AND type = page'\n"
                '- Exact phrase in content: \'text ~ "\\"Urgent Review Required\\"" AND label = "pending-approval"\'\n'
                '- Title wildcards: \'title ~ "Minutes*" AND (space = "HR" OR space = "Marketing")\'\n'
                'Note: Special identifiers need proper quoting in CQL: personal space keys (e.g., "~username"), '
                "reserved words, numeric IDs, and identifiers with special characters."
            )
        ),
    ],
    limit: Annotated[
        int,
        Field(
            description="Maximum number of results (1-50)",
            default=10,
            ge=1,
            le=50,
        ),
    ] = 10,
    spaces_filter: Annotated[
        str | None,
        Field(
            description=(
                "(Optional) Comma-separated list of space keys to filter results by. "
                "Overrides the environment variable CONFLUENCE_SPACES_FILTER if provided. "
                "Use empty string to disable filtering."
            ),
            default=None,
        ),
    ] = None,
) -> str:
    """Search Confluence content using simple terms or CQL.

    Args:
        ctx: The FastMCP context.
        query: Search query - can be simple text or a CQL query string.
        limit: Maximum number of results (1-50).
        spaces_filter: Comma-separated list of space keys to filter by.

    Returns:
        JSON string representing a list of simplified Confluence page objects.
    """
    confluence_fetcher = await get_confluence_fetcher(ctx)
    # Check if the query is a simple search term or already a CQL query
    if query and not any(
        x in query for x in ["=", "~", ">", "<", " AND ", " OR ", "currentUser()"]
    ):
        original_query = query
        try:
            query = f'siteSearch ~ "{original_query}"'
            logger.info(
                f"Converting simple search term to CQL using siteSearch: {query}"
            )
            pages = confluence_fetcher.search(
                query, limit=limit, spaces_filter=spaces_filter
            )
        except Exception as e:
            logger.warning(f"siteSearch failed ('{e}'), falling back to text search.")
            query = f'text ~ "{original_query}"'
            logger.info(f"Falling back to text search with CQL: {query}")
            pages = confluence_fetcher.search(
                query, limit=limit, spaces_filter=spaces_filter
            )
    else:
        pages = confluence_fetcher.search(
            query, limit=limit, spaces_filter=spaces_filter
        )
    search_results = [page.to_simplified_dict() for page in pages]
    return json.dumps(search_results, indent=2, ensure_ascii=False)


@confluence_mcp.tool(tags={"confluence", "read"})
async def get_page(
    ctx: Context,
    page_id: Annotated[
        str | None,
        Field(
            description=(
                "Confluence page ID (numeric ID, can be found in the page URL). "
                "For example, in the URL 'https://example.atlassian.net/wiki/spaces/TEAM/pages/123456789/Page+Title', "
                "the page ID is '123456789'. "
                "Provide this OR both 'title' and 'space_key'. If page_id is provided, title and space_key will be ignored."
            ),
            default=None,
        ),
    ] = None,
    title: Annotated[
        str | None,
        Field(
            description=(
                "The exact title of the Confluence page. Use this with 'space_key' if 'page_id' is not known."
            ),
            default=None,
        ),
    ] = None,
    space_key: Annotated[
        str | None,
        Field(
            description=(
                "The key of the Confluence space where the page resides (e.g., 'DEV', 'TEAM'). Required if using 'title'."
            ),
            default=None,
        ),
    ] = None,
    include_metadata: Annotated[
        bool,
        Field(
            description="Whether to include page metadata such as creation date, last update, version, and labels.",
            default=True,
        ),
    ] = True,
    convert_to_markdown: Annotated[
        bool,
        Field(
            description=(
                "Whether to convert page to markdown (true) or keep it in raw HTML format (false). "
                "Raw HTML can reveal macros (like dates) not visible in markdown, but CAUTION: "
                "using HTML significantly increases token usage in AI responses."
            ),
            default=True,
        ),
    ] = True,
) -> str:
    """Get content of a specific Confluence page by its ID, or by its title and space key.

    Args:
        ctx: The FastMCP context.
        page_id: Confluence page ID. If provided, 'title' and 'space_key' are ignored.
        title: The exact title of the page. Must be used with 'space_key'.
        space_key: The key of the space. Must be used with 'title'.
        include_metadata: Whether to include page metadata.
        convert_to_markdown: Convert content to markdown (true) or keep raw HTML (false).

    Returns:
        JSON string representing the page content and/or metadata, or an error if not found or parameters are invalid.
    """
    confluence_fetcher = await get_confluence_fetcher(ctx)
    page_object = None

    if page_id:
        if title or space_key:
            logger.warning(
                "page_id was provided; title and space_key parameters will be ignored."
            )
        try:
            page_object = confluence_fetcher.get_page_content(
                page_id, convert_to_markdown=convert_to_markdown
            )
        except Exception as e:
            logger.error(f"Error fetching page by ID '{page_id}': {e}")
            return json.dumps(
                {"error": f"Failed to retrieve page by ID '{page_id}': {e}"},
                indent=2,
                ensure_ascii=False,
            )
    elif title and space_key:
        page_object = confluence_fetcher.get_page_by_title(
            space_key, title, convert_to_markdown=convert_to_markdown
        )
        if not page_object:
            return json.dumps(
                {
                    "error": f"Page with title '{title}' not found in space '{space_key}'."
                },
                indent=2,
                ensure_ascii=False,
            )
    else:
        raise ValueError(
            "Either 'page_id' OR both 'title' and 'space_key' must be provided."
        )

    if not page_object:
        return json.dumps(
            {"error": "Page not found with the provided identifiers."},
            indent=2,
            ensure_ascii=False,
        )

    if include_metadata:
        result = {"metadata": page_object.to_simplified_dict()}
    else:
        result = {"content": {"value": page_object.content}}

    return json.dumps(result, indent=2, ensure_ascii=False)


@confluence_mcp.tool(tags={"confluence", "read"})
async def get_page_children(
    ctx: Context,
    parent_id: Annotated[
        str,
        Field(
            description="The ID of the parent page whose children you want to retrieve"
        ),
    ],
    expand: Annotated[
        str,
        Field(
            description="Fields to expand in the response (e.g., 'version', 'body.storage')",
            default="version",
        ),
    ] = "version",
    limit: Annotated[
        int,
        Field(
            description="Maximum number of child pages to return (1-50)",
            default=25,
            ge=1,
            le=50,
        ),
    ] = 25,
    include_content: Annotated[
        bool,
        Field(
            description="Whether to include the page content in the response",
            default=False,
        ),
    ] = False,
    convert_to_markdown: Annotated[
        bool,
        Field(
            description="Whether to convert page content to markdown (true) or keep it in raw HTML format (false). Only relevant if include_content is true.",
            default=True,
        ),
    ] = True,
    start: Annotated[
        int,
        Field(description="Starting index for pagination (0-based)", default=0, ge=0),
    ] = 0,
) -> str:
    """Get child pages of a specific Confluence page.

    Args:
        ctx: The FastMCP context.
        parent_id: The ID of the parent page.
        expand: Fields to expand.
        limit: Maximum number of child pages.
        include_content: Whether to include page content.
        convert_to_markdown: Convert content to markdown if include_content is true.
        start: Starting index for pagination.

    Returns:
        JSON string representing a list of child page objects.
    """
    confluence_fetcher = await get_confluence_fetcher(ctx)
    if include_content and "body" not in expand:
        expand = f"{expand},body.storage" if expand else "body.storage"

    try:
        pages = confluence_fetcher.get_page_children(
            page_id=parent_id,
            start=start,
            limit=limit,
            expand=expand,
            convert_to_markdown=convert_to_markdown,
        )
        child_pages = [page.to_simplified_dict() for page in pages]
        result = {
            "parent_id": parent_id,
            "count": len(child_pages),
            "limit_requested": limit,
            "start_requested": start,
            "results": child_pages,
        }
    except Exception as e:
        logger.error(
            f"Error getting/processing children for page ID {parent_id}: {e}",
            exc_info=True,
        )
        result = {"error": f"Failed to get child pages: {e}"}

    return json.dumps(result, indent=2, ensure_ascii=False)


@confluence_mcp.tool(tags={"confluence", "read"})
async def get_comments(
    ctx: Context,
    page_id: Annotated[
        str,
        Field(
            description=(
                "Confluence page ID (numeric ID, can be parsed from URL, "
                "e.g. from 'https://example.atlassian.net/wiki/spaces/TEAM/pages/123456789/Page+Title' "
                "-> '123456789')"
            )
        ),
    ],
) -> str:
    """Get comments for a specific Confluence page.

    Args:
        ctx: The FastMCP context.
        page_id: Confluence page ID.

    Returns:
        JSON string representing a list of comment objects.
    """
    confluence_fetcher = await get_confluence_fetcher(ctx)
    comments = confluence_fetcher.get_page_comments(page_id)
    formatted_comments = [comment.to_simplified_dict() for comment in comments]
    return json.dumps(formatted_comments, indent=2, ensure_ascii=False)


@confluence_mcp.tool(tags={"confluence", "read"})
async def get_labels(
    ctx: Context,
    page_id: Annotated[
        str,
        Field(
            description=(
                "Confluence page ID (numeric ID, can be parsed from URL, "
                "e.g. from 'https://example.atlassian.net/wiki/spaces/TEAM/pages/123456789/Page+Title' "
                "-> '123456789')"
            )
        ),
    ],
) -> str:
    """Get labels for a specific Confluence page.

    Args:
        ctx: The FastMCP context.
        page_id: Confluence page ID.

    Returns:
        JSON string representing a list of label objects.
    """
    confluence_fetcher = await get_confluence_fetcher(ctx)
    labels = confluence_fetcher.get_page_labels(page_id)
    formatted_labels = [label.to_simplified_dict() for label in labels]
    return json.dumps(formatted_labels, indent=2, ensure_ascii=False)


@confluence_mcp.tool(tags={"confluence", "write"})
@check_write_access
async def add_label(
    ctx: Context,
    page_id: Annotated[str, Field(description="The ID of the page to update")],
    name: Annotated[str, Field(description="The name of the label")],
) -> str:
    """Add label to an existing Confluence page.

    Args:
        ctx: The FastMCP context.
        page_id: The ID of the page to update.
        name: The name of the label.

    Returns:
        JSON string representing the updated list of label objects for the page.

    Raises:
        ValueError: If in read-only mode or Confluence client is unavailable.
    """
    confluence_fetcher = await get_confluence_fetcher(ctx)
    labels = confluence_fetcher.add_page_label(page_id, name)
    formatted_labels = [label.to_simplified_dict() for label in labels]
    return json.dumps(formatted_labels, indent=2, ensure_ascii=False)


@confluence_mcp.tool(tags={"confluence", "write"})
@check_write_access
async def create_page(
    ctx: Context,
    space_key: Annotated[
        str,
        Field(
            description="The key of the space to create the page in (usually a short uppercase code like 'DEV', 'TEAM', or 'DOC')"
        ),
    ],
    title: Annotated[str, Field(description="The title of the page")],
    content: Annotated[
        str,
        Field(
            description="The content of the page. Format depends on content_format parameter. Can be Markdown (default), wiki markup, or storage format"
        ),
    ],
    parent_id: Annotated[
        str | None,
        Field(
            description="(Optional) parent page ID. If provided, this page will be created as a child of the specified page",
            default=None,
        ),
<<<<<<< HEAD
    ] = None,
=======
        BeforeValidator(lambda x: str(x) if x is not None else ""),
    ] = "",
    content_format: Annotated[
        str,
        Field(
            description="(Optional) The format of the content parameter. Options: 'markdown' (default), 'wiki', or 'storage'. Wiki format uses Confluence wiki markup syntax",
            default="markdown",
        ),
    ] = "markdown",
    enable_heading_anchors: Annotated[
        bool,
        Field(
            description="(Optional) Whether to enable automatic heading anchor generation. Only applies when content_format is 'markdown'",
            default=False,
        ),
    ] = False,
>>>>>>> a4d98f3d
) -> str:
    """Create a new Confluence page.

    Args:
        ctx: The FastMCP context.
        space_key: The key of the space.
        title: The title of the page.
        content: The content of the page (format depends on content_format).
        parent_id: Optional parent page ID.
        content_format: The format of the content ('markdown', 'wiki', or 'storage').
        enable_heading_anchors: Whether to enable heading anchors (markdown only).

    Returns:
        JSON string representing the created page object.

    Raises:
        ValueError: If in read-only mode, Confluence client is unavailable, or invalid content_format.
    """
    confluence_fetcher = await get_confluence_fetcher(ctx)

    # Validate content_format
    if content_format not in ["markdown", "wiki", "storage"]:
        raise ValueError(
            f"Invalid content_format: {content_format}. Must be 'markdown', 'wiki', or 'storage'"
        )

    # Determine parameters based on content format
    if content_format == "markdown":
        is_markdown = True
        content_representation = None  # Will be converted to storage
    else:
        is_markdown = False
        content_representation = content_format  # Pass 'wiki' or 'storage' directly

    page = confluence_fetcher.create_page(
        space_key=space_key,
        title=title,
        body=content,
        parent_id=parent_id,
        is_markdown=is_markdown,
        enable_heading_anchors=enable_heading_anchors
        if content_format == "markdown"
        else False,
        content_representation=content_representation,
    )
    result = page.to_simplified_dict()
    return json.dumps(
        {"message": "Page created successfully", "page": result},
        indent=2,
        ensure_ascii=False,
    )


@confluence_mcp.tool(tags={"confluence", "write"})
@check_write_access
async def update_page(
    ctx: Context,
    page_id: Annotated[str, Field(description="The ID of the page to update")],
    title: Annotated[str, Field(description="The new title of the page")],
    content: Annotated[
        str,
        Field(
            description="The new content of the page. Format depends on content_format parameter"
        ),
    ],
    is_minor_edit: Annotated[
        bool, Field(description="Whether this is a minor edit", default=False)
    ] = False,
    version_comment: Annotated[
        str | None, Field(description="Optional comment for this version", default=None)
    ] = None,
    parent_id: Annotated[
<<<<<<< HEAD
        str | None,
        Field(description="Optional the new parent page ID", default=None),
    ] = None,
=======
        str,
        Field(description="Optional the new parent page ID", default=""),
        BeforeValidator(lambda x: str(x) if x is not None else ""),
    ] = "",
    content_format: Annotated[
        str,
        Field(
            description="(Optional) The format of the content parameter. Options: 'markdown' (default), 'wiki', or 'storage'. Wiki format uses Confluence wiki markup syntax",
            default="markdown",
        ),
    ] = "markdown",
    enable_heading_anchors: Annotated[
        bool,
        Field(
            description="(Optional) Whether to enable automatic heading anchor generation. Only applies when content_format is 'markdown'",
            default=False,
        ),
    ] = False,
>>>>>>> a4d98f3d
) -> str:
    """Update an existing Confluence page.

    Args:
        ctx: The FastMCP context.
        page_id: The ID of the page to update.
        title: The new title of the page.
        content: The new content of the page (format depends on content_format).
        is_minor_edit: Whether this is a minor edit.
        version_comment: Optional comment for this version.
        parent_id: Optional new parent page ID.
        content_format: The format of the content ('markdown', 'wiki', or 'storage').
        enable_heading_anchors: Whether to enable heading anchors (markdown only).

    Returns:
        JSON string representing the updated page object.

    Raises:
        ValueError: If Confluence client is not configured, available, or invalid content_format.
    """
    confluence_fetcher = await get_confluence_fetcher(ctx)
<<<<<<< HEAD
=======

    # Validate content_format
    if content_format not in ["markdown", "wiki", "storage"]:
        raise ValueError(
            f"Invalid content_format: {content_format}. Must be 'markdown', 'wiki', or 'storage'"
        )

    # TODO: revert this once Cursor IDE handles optional parameters with Union types correctly.
    actual_parent_id = parent_id if parent_id else None

    # Determine parameters based on content format
    if content_format == "markdown":
        is_markdown = True
        content_representation = None  # Will be converted to storage
    else:
        is_markdown = False
        content_representation = content_format  # Pass 'wiki' or 'storage' directly

>>>>>>> a4d98f3d
    updated_page = confluence_fetcher.update_page(
        page_id=page_id,
        title=title,
        body=content,
        is_minor_edit=is_minor_edit,
        version_comment=version_comment,
<<<<<<< HEAD
        is_markdown=True,
        parent_id=parent_id,
=======
        is_markdown=is_markdown,
        parent_id=actual_parent_id,
        enable_heading_anchors=enable_heading_anchors
        if content_format == "markdown"
        else False,
        content_representation=content_representation,
>>>>>>> a4d98f3d
    )
    page_data = updated_page.to_simplified_dict()
    return json.dumps(
        {"message": "Page updated successfully", "page": page_data},
        indent=2,
        ensure_ascii=False,
    )


@confluence_mcp.tool(tags={"confluence", "write"})
@check_write_access
async def delete_page(
    ctx: Context,
    page_id: Annotated[str, Field(description="The ID of the page to delete")],
) -> str:
    """Delete an existing Confluence page.

    Args:
        ctx: The FastMCP context.
        page_id: The ID of the page to delete.

    Returns:
        JSON string indicating success or failure.

    Raises:
        ValueError: If Confluence client is not configured or available.
    """
    confluence_fetcher = await get_confluence_fetcher(ctx)
    try:
        result = confluence_fetcher.delete_page(page_id=page_id)
        if result:
            response = {
                "success": True,
                "message": f"Page {page_id} deleted successfully",
            }
        else:
            response = {
                "success": False,
                "message": f"Unable to delete page {page_id}. API request completed but deletion unsuccessful.",
            }
    except Exception as e:
        logger.error(f"Error deleting Confluence page {page_id}: {str(e)}")
        response = {
            "success": False,
            "message": f"Error deleting page {page_id}",
            "error": str(e),
        }

    return json.dumps(response, indent=2, ensure_ascii=False)


@confluence_mcp.tool(tags={"confluence", "write"})
@check_write_access
async def add_comment(
    ctx: Context,
    page_id: Annotated[
        str, Field(description="The ID of the page to add a comment to")
    ],
    content: Annotated[
        str, Field(description="The comment content in Markdown format")
    ],
) -> str:
    """Add a comment to a Confluence page.

    Args:
        ctx: The FastMCP context.
        page_id: The ID of the page to add a comment to.
        content: The comment content in Markdown format.

    Returns:
        JSON string representing the created comment.

    Raises:
        ValueError: If in read-only mode or Confluence client is unavailable.
    """
    confluence_fetcher = await get_confluence_fetcher(ctx)
    try:
        comment = confluence_fetcher.add_comment(page_id=page_id, content=content)
        if comment:
            comment_data = comment.to_simplified_dict()
            response = {
                "success": True,
                "message": "Comment added successfully",
                "comment": comment_data,
            }
        else:
            response = {
                "success": False,
                "message": f"Unable to add comment to page {page_id}. API request completed but comment creation unsuccessful.",
            }
    except Exception as e:
        logger.error(f"Error adding comment to Confluence page {page_id}: {str(e)}")
        response = {
            "success": False,
            "message": f"Error adding comment to page {page_id}",
            "error": str(e),
        }

    return json.dumps(response, indent=2, ensure_ascii=False)


@confluence_mcp.tool(tags={"confluence", "read"})
async def search_user(
    ctx: Context,
    query: Annotated[
        str,
        Field(
            description=(
                "Search query - a CQL query string for user search. "
                "Examples of CQL:\n"
                "- Basic user lookup by full name: 'user.fullname ~ \"First Last\"'\n"
                'Note: Special identifiers need proper quoting in CQL: personal space keys (e.g., "~username"), '
                "reserved words, numeric IDs, and identifiers with special characters."
            )
        ),
    ],
    limit: Annotated[
        int,
        Field(
            description="Maximum number of results (1-50)",
            default=10,
            ge=1,
            le=50,
        ),
    ] = 10,
) -> str:
    """Search Confluence users using CQL.

    Args:
        ctx: The FastMCP context.
        query: Search query - a CQL query string for user search.
        limit: Maximum number of results (1-50).

    Returns:
        JSON string representing a list of simplified Confluence user search result objects.
    """
    confluence_fetcher = await get_confluence_fetcher(ctx)

    # If the query doesn't look like CQL, wrap it as a user fullname search
    if query and not any(
        x in query for x in ["=", "~", ">", "<", " AND ", " OR ", "user."]
    ):
        # Simple search term - search by fullname
        query = f'user.fullname ~ "{query}"'
        logger.info(f"Converting simple search term to user CQL: {query}")

    try:
        user_results = confluence_fetcher.search_user(query, limit=limit)
        search_results = [user.to_simplified_dict() for user in user_results]
        return json.dumps(search_results, indent=2, ensure_ascii=False)
    except MCPAtlassianAuthenticationError as e:
        logger.error(f"Authentication error during user search: {e}", exc_info=False)
        return json.dumps(
            {
                "error": "Authentication failed. Please check your credentials.",
                "details": str(e),
            },
            indent=2,
            ensure_ascii=False,
        )
    except Exception as e:
        logger.error(f"Error searching users: {str(e)}")
        return json.dumps(
            {
                "error": f"An unexpected error occurred while searching for users: {str(e)}"
            },
            indent=2,
            ensure_ascii=False,
        )<|MERGE_RESOLUTION|>--- conflicted
+++ resolved
@@ -5,7 +5,7 @@
 from typing import Annotated
 
 from fastmcp import Context, FastMCP
-from pydantic import BeforeValidator, Field
+from pydantic import Field
 
 from mcp_atlassian.exceptions import MCPAtlassianAuthenticationError
 from mcp_atlassian.servers.dependencies import get_confluence_fetcher
@@ -421,11 +421,7 @@
             description="(Optional) parent page ID. If provided, this page will be created as a child of the specified page",
             default=None,
         ),
-<<<<<<< HEAD
     ] = None,
-=======
-        BeforeValidator(lambda x: str(x) if x is not None else ""),
-    ] = "",
     content_format: Annotated[
         str,
         Field(
@@ -440,7 +436,6 @@
             default=False,
         ),
     ] = False,
->>>>>>> a4d98f3d
 ) -> str:
     """Create a new Confluence page.
 
@@ -513,15 +508,9 @@
         str | None, Field(description="Optional comment for this version", default=None)
     ] = None,
     parent_id: Annotated[
-<<<<<<< HEAD
         str | None,
         Field(description="Optional the new parent page ID", default=None),
     ] = None,
-=======
-        str,
-        Field(description="Optional the new parent page ID", default=""),
-        BeforeValidator(lambda x: str(x) if x is not None else ""),
-    ] = "",
     content_format: Annotated[
         str,
         Field(
@@ -536,7 +525,6 @@
             default=False,
         ),
     ] = False,
->>>>>>> a4d98f3d
 ) -> str:
     """Update an existing Confluence page.
 
@@ -558,17 +546,12 @@
         ValueError: If Confluence client is not configured, available, or invalid content_format.
     """
     confluence_fetcher = await get_confluence_fetcher(ctx)
-<<<<<<< HEAD
-=======
 
     # Validate content_format
     if content_format not in ["markdown", "wiki", "storage"]:
         raise ValueError(
             f"Invalid content_format: {content_format}. Must be 'markdown', 'wiki', or 'storage'"
         )
-
-    # TODO: revert this once Cursor IDE handles optional parameters with Union types correctly.
-    actual_parent_id = parent_id if parent_id else None
 
     # Determine parameters based on content format
     if content_format == "markdown":
@@ -578,24 +561,18 @@
         is_markdown = False
         content_representation = content_format  # Pass 'wiki' or 'storage' directly
 
->>>>>>> a4d98f3d
     updated_page = confluence_fetcher.update_page(
         page_id=page_id,
         title=title,
         body=content,
         is_minor_edit=is_minor_edit,
         version_comment=version_comment,
-<<<<<<< HEAD
-        is_markdown=True,
+        is_markdown=is_markdown,
         parent_id=parent_id,
-=======
-        is_markdown=is_markdown,
-        parent_id=actual_parent_id,
         enable_heading_anchors=enable_heading_anchors
         if content_format == "markdown"
         else False,
         content_representation=content_representation,
->>>>>>> a4d98f3d
     )
     page_data = updated_page.to_simplified_dict()
     return json.dumps(
