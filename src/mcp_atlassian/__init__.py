--- conflicted
+++ resolved
@@ -67,14 +67,13 @@
     help="Verify SSL certificates for Jira Server/Data Center (default: verify)",
 )
 @click.option(
-<<<<<<< HEAD
     "--jira-projects-filter",
     help="Comma-separated list of Jira project keys to filter search results",
-=======
+)
+@click.option(
     "--read-only",
     is_flag=True,
     help="Run in read-only mode (disables all write operations)",
->>>>>>> f6da5274
 )
 def main(
     verbose: bool,
@@ -92,11 +91,8 @@
     jira_token: str | None,
     jira_personal_token: str | None,
     jira_ssl_verify: bool,
-<<<<<<< HEAD
     jira_projects_filter: str | None,
-=======
     read_only: bool = False,
->>>>>>> f6da5274
 ) -> None:
     """MCP Atlassian Server - Jira and Confluence functionality for MCP
 
