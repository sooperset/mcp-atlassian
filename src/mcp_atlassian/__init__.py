import asyncio
import logging
import os
import sys
from importlib.metadata import PackageNotFoundError, version

import click
from dotenv import load_dotenv

from mcp_atlassian.utils.env import is_env_truthy
from mcp_atlassian.utils.logging import setup_logging

try:
    __version__ = version("mcp-atlassian")
except PackageNotFoundError:
    # package is not installed
    __version__ = "0.0.0"

# Initialize logging with appropriate level
logging_level = logging.WARNING
if is_env_truthy("MCP_VERBOSE"):
    logging_level = logging.DEBUG

# Set up logging to STDOUT if MCP_LOGGING_STDOUT is set to true
<<<<<<< HEAD
logging_stream = sys.stdout if is_env_truthy("MCP_LOGGING_STDOUT") else sys.stderr
=======
logging_stream = (
    sys.stdout
    if os.getenv("MCP_LOGGING_STDOUT", "").lower() in ("true", "1", "yes")
    else sys.stderr
)
>>>>>>> cdbcd778

# Set up logging using the utility function
logger = setup_logging(logging_level, logging_stream)


@click.version_option(__version__, prog_name="mcp-atlassian")
@click.command()
@click.option(
    "-v",
    "--verbose",
    count=True,
    help="Increase verbosity (can be used multiple times)",
)
@click.option(
    "--env-file", type=click.Path(exists=True, dir_okay=False), help="Path to .env file"
)
@click.option(
    "--oauth-setup",
    is_flag=True,
    help="Run OAuth 2.0 setup wizard for Atlassian Cloud",
)
@click.option(
    "--transport",
    type=click.Choice(["stdio", "sse", "streamable-http"]),
    default="stdio",
    help="Transport type (stdio, sse, or streamable-http)",
)
@click.option(
    "--port",
    default=8000,
    help="Port to listen on for SSE or Streamable HTTP transport",
)
@click.option(
    "--host",
    default="0.0.0.0",  # noqa: S104
    help="Host to bind to for SSE or Streamable HTTP transport (default: 0.0.0.0)",
)
@click.option(
    "--path",
    default="/mcp",
    help="Path for Streamable HTTP transport (e.g., /mcp).",
)
@click.option(
    "--confluence-url",
    help="Confluence URL (e.g., https://your-domain.atlassian.net/wiki)",
)
@click.option("--confluence-username", help="Confluence username/email")
@click.option("--confluence-token", help="Confluence API token")
@click.option(
    "--confluence-personal-token",
    help="Confluence Personal Access Token (for Confluence Server/Data Center)",
)
@click.option(
    "--confluence-ssl-verify/--no-confluence-ssl-verify",
    default=True,
    help="Verify SSL certificates for Confluence Server/Data Center (default: verify)",
)
@click.option(
    "--confluence-spaces-filter",
    help="Comma-separated list of Confluence space keys to filter search results",
)
@click.option(
    "--jira-url",
    help="Jira URL (e.g., https://your-domain.atlassian.net or https://jira.your-company.com)",
)
@click.option("--jira-username", help="Jira username/email (for Jira Cloud)")
@click.option("--jira-token", help="Jira API token (for Jira Cloud)")
@click.option(
    "--jira-personal-token",
    help="Jira Personal Access Token (for Jira Server/Data Center)",
)
@click.option(
    "--jira-ssl-verify/--no-jira-ssl-verify",
    default=True,
    help="Verify SSL certificates for Jira Server/Data Center (default: verify)",
)
@click.option(
    "--jira-projects-filter",
    help="Comma-separated list of Jira project keys to filter search results",
)
@click.option(
    "--read-only",
    is_flag=True,
    help="Run in read-only mode (disables all write operations)",
)
@click.option(
    "--enabled-tools",
    help="Comma-separated list of tools to enable (enables all if not specified)",
)
@click.option(
    "--oauth-client-id",
    help="OAuth 2.0 client ID for Atlassian Cloud",
)
@click.option(
    "--oauth-client-secret",
    help="OAuth 2.0 client secret for Atlassian Cloud",
)
@click.option(
    "--oauth-redirect-uri",
    help="OAuth 2.0 redirect URI for Atlassian Cloud",
)
@click.option(
    "--oauth-scope",
    help="OAuth 2.0 scopes (space-separated) for Atlassian Cloud",
)
@click.option(
    "--oauth-cloud-id",
    help="Atlassian Cloud ID for OAuth 2.0 authentication",
)
def main(
    verbose: int,
    env_file: str | None,
    oauth_setup: bool,
    transport: str,
    port: int,
    host: str,
    path: str | None,
    confluence_url: str | None,
    confluence_username: str | None,
    confluence_token: str | None,
    confluence_personal_token: str | None,
    confluence_ssl_verify: bool,
    confluence_spaces_filter: str | None,
    jira_url: str | None,
    jira_username: str | None,
    jira_token: str | None,
    jira_personal_token: str | None,
    jira_ssl_verify: bool,
    jira_projects_filter: str | None,
    read_only: bool,
    enabled_tools: str | None,
    oauth_client_id: str | None,
    oauth_client_secret: str | None,
    oauth_redirect_uri: str | None,
    oauth_scope: str | None,
    oauth_cloud_id: str | None,
) -> None:
    """MCP Atlassian Server - Jira and Confluence functionality for MCP

    Supports both Atlassian Cloud and Jira Server/Data Center deployments.
    Authentication methods supported:
    - Username and API token (Cloud)
    - Personal Access Token (Server/Data Center)
    - OAuth 2.0 (Cloud only)
    """
    # Logging level logic
    if verbose == 1:
        current_logging_level = logging.INFO
    elif verbose >= 2:  # -vv or more
        current_logging_level = logging.DEBUG
    else:
        # Default to DEBUG if MCP_VERY_VERBOSE is set, else INFO if MCP_VERBOSE is set, else WARNING
        if is_env_truthy("MCP_VERY_VERBOSE", "false"):
            current_logging_level = logging.DEBUG
        elif is_env_truthy("MCP_VERBOSE", "false"):
            current_logging_level = logging.INFO
        else:
            current_logging_level = logging.WARNING

    # Set up logging to STDOUT if MCP_LOGGING_STDOUT is set to true
<<<<<<< HEAD
    logging_stream = sys.stdout if is_env_truthy("MCP_LOGGING_STDOUT") else sys.stderr
=======
    logging_stream = (
        sys.stdout
        if os.getenv("MCP_LOGGING_STDOUT", "").lower() in ("true", "1", "yes")
        else sys.stderr
    )
>>>>>>> cdbcd778

    global logger
    logger = setup_logging(current_logging_level, logging_stream)
    logger.debug(f"Logging level set to: {logging.getLevelName(current_logging_level)}")
    logger.debug(
        f"Logging stream set to: {'stdout' if logging_stream is sys.stdout else 'stderr'}"
    )

    def was_option_provided(ctx: click.Context, param_name: str) -> bool:
        return (
            ctx.get_parameter_source(param_name)
            != click.core.ParameterSource.DEFAULT_MAP
            and ctx.get_parameter_source(param_name)
            != click.core.ParameterSource.DEFAULT
        )

    if env_file:
        logger.debug(f"Loading environment from file: {env_file}")
        load_dotenv(env_file, override=True)
    else:
        logger.debug(
            "Attempting to load environment from default .env file if it exists"
        )
        load_dotenv(override=True)

    if oauth_setup:
        logger.info("Starting OAuth 2.0 setup wizard")
        try:
            from .utils.oauth_setup import run_oauth_setup

            sys.exit(run_oauth_setup())
        except ImportError:
            logger.error("Failed to import OAuth setup module.")
            sys.exit(1)

    click_ctx = click.get_current_context(silent=True)

    # Transport precedence
    final_transport = os.getenv("TRANSPORT", "stdio").lower()
    if click_ctx and was_option_provided(click_ctx, "transport"):
        final_transport = transport
    if final_transport not in ["stdio", "sse", "streamable-http"]:
        logger.warning(
            f"Invalid transport '{final_transport}' from env/default, using 'stdio'."
        )
        final_transport = "stdio"
    logger.debug(f"Final transport determined: {final_transport}")

    # Port precedence
    final_port = 8000
    if os.getenv("PORT") and os.getenv("PORT").isdigit():
        final_port = int(os.getenv("PORT"))
    if click_ctx and was_option_provided(click_ctx, "port"):
        final_port = port
    logger.debug(f"Final port for HTTP transports: {final_port}")

    # Host precedence
    final_host = os.getenv("HOST", "0.0.0.0")  # noqa: S104
    if click_ctx and was_option_provided(click_ctx, "host"):
        final_host = host
    logger.debug(f"Final host for HTTP transports: {final_host}")

    # Path precedence
    final_path: str | None = os.getenv("STREAMABLE_HTTP_PATH", None)
    if click_ctx and was_option_provided(click_ctx, "path"):
        final_path = path
    logger.debug(
        f"Final path for Streamable HTTP: {final_path if final_path else 'FastMCP default'}"
    )

    # Set env vars for downstream config
    if click_ctx and was_option_provided(click_ctx, "enabled_tools"):
        os.environ["ENABLED_TOOLS"] = enabled_tools
    if click_ctx and was_option_provided(click_ctx, "confluence_url"):
        os.environ["CONFLUENCE_URL"] = confluence_url
    if click_ctx and was_option_provided(click_ctx, "confluence_username"):
        os.environ["CONFLUENCE_USERNAME"] = confluence_username
    if click_ctx and was_option_provided(click_ctx, "confluence_token"):
        os.environ["CONFLUENCE_API_TOKEN"] = confluence_token
    if click_ctx and was_option_provided(click_ctx, "confluence_personal_token"):
        os.environ["CONFLUENCE_PERSONAL_TOKEN"] = confluence_personal_token
    if click_ctx and was_option_provided(click_ctx, "jira_url"):
        os.environ["JIRA_URL"] = jira_url
    if click_ctx and was_option_provided(click_ctx, "jira_username"):
        os.environ["JIRA_USERNAME"] = jira_username
    if click_ctx and was_option_provided(click_ctx, "jira_token"):
        os.environ["JIRA_API_TOKEN"] = jira_token
    if click_ctx and was_option_provided(click_ctx, "jira_personal_token"):
        os.environ["JIRA_PERSONAL_TOKEN"] = jira_personal_token
    if click_ctx and was_option_provided(click_ctx, "oauth_client_id"):
        os.environ["ATLASSIAN_OAUTH_CLIENT_ID"] = oauth_client_id
    if click_ctx and was_option_provided(click_ctx, "oauth_client_secret"):
        os.environ["ATLASSIAN_OAUTH_CLIENT_SECRET"] = oauth_client_secret
    if click_ctx and was_option_provided(click_ctx, "oauth_redirect_uri"):
        os.environ["ATLASSIAN_OAUTH_REDIRECT_URI"] = oauth_redirect_uri
    if click_ctx and was_option_provided(click_ctx, "oauth_scope"):
        os.environ["ATLASSIAN_OAUTH_SCOPE"] = oauth_scope
    if click_ctx and was_option_provided(click_ctx, "oauth_cloud_id"):
        os.environ["ATLASSIAN_OAUTH_CLOUD_ID"] = oauth_cloud_id
    if click_ctx and was_option_provided(click_ctx, "read_only"):
        os.environ["READ_ONLY_MODE"] = str(read_only).lower()
    if click_ctx and was_option_provided(click_ctx, "confluence_ssl_verify"):
        os.environ["CONFLUENCE_SSL_VERIFY"] = str(confluence_ssl_verify).lower()
    if click_ctx and was_option_provided(click_ctx, "confluence_spaces_filter"):
        os.environ["CONFLUENCE_SPACES_FILTER"] = confluence_spaces_filter
    if click_ctx and was_option_provided(click_ctx, "jira_ssl_verify"):
        os.environ["JIRA_SSL_VERIFY"] = str(jira_ssl_verify).lower()
    if click_ctx and was_option_provided(click_ctx, "jira_projects_filter"):
        os.environ["JIRA_PROJECTS_FILTER"] = jira_projects_filter

    from mcp_atlassian.servers import main_mcp

    run_kwargs = {
        "transport": final_transport,
    }

    if final_transport == "stdio":
        logger.info("Starting server with STDIO transport.")
    elif final_transport in ["sse", "streamable-http"]:
        run_kwargs["host"] = final_host
        run_kwargs["port"] = final_port
        run_kwargs["log_level"] = logging.getLevelName(current_logging_level).lower()

        if final_path is not None:
            run_kwargs["path"] = final_path

        log_display_path = final_path
        if log_display_path is None:
            if final_transport == "sse":
                log_display_path = main_mcp.settings.sse_path or "/sse"
            else:
                log_display_path = main_mcp.settings.streamable_http_path or "/mcp"

        logger.info(
            f"Starting server with {final_transport.upper()} transport on http://{final_host}:{final_port}{log_display_path}"
        )
    else:
        logger.error(
            f"Invalid transport type '{final_transport}' determined. Cannot start server."
        )
        sys.exit(1)

    asyncio.run(main_mcp.run_async(**run_kwargs))


__all__ = ["main", "__version__"]

if __name__ == "__main__":
    main()<|MERGE_RESOLUTION|>--- conflicted
+++ resolved
@@ -22,15 +22,11 @@
     logging_level = logging.DEBUG
 
 # Set up logging to STDOUT if MCP_LOGGING_STDOUT is set to true
-<<<<<<< HEAD
-logging_stream = sys.stdout if is_env_truthy("MCP_LOGGING_STDOUT") else sys.stderr
-=======
 logging_stream = (
     sys.stdout
     if os.getenv("MCP_LOGGING_STDOUT", "").lower() in ("true", "1", "yes")
     else sys.stderr
 )
->>>>>>> cdbcd778
 
 # Set up logging using the utility function
 logger = setup_logging(logging_level, logging_stream)
@@ -191,15 +187,11 @@
             current_logging_level = logging.WARNING
 
     # Set up logging to STDOUT if MCP_LOGGING_STDOUT is set to true
-<<<<<<< HEAD
-    logging_stream = sys.stdout if is_env_truthy("MCP_LOGGING_STDOUT") else sys.stderr
-=======
     logging_stream = (
         sys.stdout
         if os.getenv("MCP_LOGGING_STDOUT", "").lower() in ("true", "1", "yes")
         else sys.stderr
     )
->>>>>>> cdbcd778
 
     global logger
     logger = setup_logging(current_logging_level, logging_stream)
