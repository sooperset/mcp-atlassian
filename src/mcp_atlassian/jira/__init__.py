"""Jira API module for mcp_atlassian.

This module provides various Jira API client implementations.
"""

# flake8: noqa

# Re-export the Jira class for backward compatibility
from atlassian.jira import Jira

from .client import JiraClient
from .comments import CommentsMixin
from .config import JiraConfig
from .epics import EpicsMixin
from .fields import FieldsMixin
from .formatting import FormattingMixin
from .issues import IssuesMixin
from .projects import ProjectsMixin
from .search import SearchMixin
from .sprints import SprintsMixin
from .transitions import TransitionsMixin
from .users import UsersMixin
from .worklog import WorklogMixin
<<<<<<< HEAD
from .boards import BoardsMixin
=======
from .attachments import AttachmentsMixin
>>>>>>> 92082ddf


class JiraFetcher(
    ProjectsMixin,
    FieldsMixin,
    FormattingMixin,
    TransitionsMixin,
    WorklogMixin,
    EpicsMixin,
    CommentsMixin,
    SearchMixin,
    IssuesMixin,
    UsersMixin,
<<<<<<< HEAD
    BoardsMixin,
    SprintsMixin,
=======
    AttachmentsMixin,
>>>>>>> 92082ddf
):
    """
    The main Jira client class providing access to all Jira operations.

    This class inherits from multiple mixins that provide specific functionality:
    - ProjectsMixin: Project-related operations
    - FieldsMixin: Field-related operations
    - FormattingMixin: Content formatting utilities
    - TransitionsMixin: Issue transition operations
    - WorklogMixin: Worklog operations
    - EpicsMixin: Epic operations
    - CommentsMixin: Comment operations
    - SearchMixin: Search operations
    - IssuesMixin: Issue operations
    - UsersMixin: User operations
<<<<<<< HEAD
    - BoardsMixin: Board operations
    - SprintsMixin: Sprint operations
=======
    - AttachmentsMixin: Attachment download operations
>>>>>>> 92082ddf

    The class structure is designed to maintain backward compatibility while
    improving code organization and maintainability.
    """

    pass


__all__ = ["JiraFetcher", "JiraConfig", "JiraClient", "Jira"]<|MERGE_RESOLUTION|>--- conflicted
+++ resolved
@@ -21,11 +21,8 @@
 from .transitions import TransitionsMixin
 from .users import UsersMixin
 from .worklog import WorklogMixin
-<<<<<<< HEAD
 from .boards import BoardsMixin
-=======
 from .attachments import AttachmentsMixin
->>>>>>> 92082ddf
 
 
 class JiraFetcher(
@@ -39,12 +36,9 @@
     SearchMixin,
     IssuesMixin,
     UsersMixin,
-<<<<<<< HEAD
     BoardsMixin,
     SprintsMixin,
-=======
     AttachmentsMixin,
->>>>>>> 92082ddf
 ):
     """
     The main Jira client class providing access to all Jira operations.
@@ -60,12 +54,9 @@
     - SearchMixin: Search operations
     - IssuesMixin: Issue operations
     - UsersMixin: User operations
-<<<<<<< HEAD
     - BoardsMixin: Board operations
     - SprintsMixin: Sprint operations
-=======
     - AttachmentsMixin: Attachment download operations
->>>>>>> 92082ddf
 
     The class structure is designed to maintain backward compatibility while
     improving code organization and maintainability.
