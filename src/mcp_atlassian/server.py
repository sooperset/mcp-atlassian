--- conflicted
+++ resolved
@@ -4,12 +4,7 @@
 from collections.abc import AsyncIterator, Sequence
 from contextlib import asynccontextmanager
 from dataclasses import dataclass
-<<<<<<< HEAD
 from typing import Any, cast
-from urllib.parse import urlparse
-=======
-from typing import Any
->>>>>>> 8ea3c4cb
 
 from atlassian.errors import ApiError
 from mcp.server import Server
