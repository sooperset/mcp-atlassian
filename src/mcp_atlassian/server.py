--- conflicted
+++ resolved
@@ -139,199 +139,142 @@
     tools = []
 
     if confluence_fetcher:
-        tools.extend(
-            [
-                Tool(
-                    name="confluence_search",
-                    description="Search Confluence content using CQL",
-                    inputSchema={
-                        "type": "object",
-                        "properties": {
-                            "query": {
-                                "type": "string",
-                                "description": "CQL query string (e.g. 'type=page AND space=DEV')",
-                            },
-                            "limit": {
-                                "type": "number",
-                                "description": "Maximum number of results (1-50)",
-                                "default": 10,
-                                "minimum": 1,
-                                "maximum": 50,
-                            },
+        tools.extend([
+            Tool(
+                name="confluence_search",
+                description="Search Confluence content using CQL",
+                inputSchema={
+                    "type": "object",
+                    "properties": {
+                        "query": {"type": "string", "description": "CQL query string (e.g. 'type=page AND space=DEV')"},
+                        "limit": {
+                            "type": "number",
+                            "description": "Maximum number of results (1-50)",
+                            "default": 10,
+                            "minimum": 1,
+                            "maximum": 50,
                         },
-                        "required": ["query"],
-                    },
-                ),
-                Tool(
-                    name="confluence_get_page",
-                    description="Get content of a specific Confluence page by ID",
-                    inputSchema={
-                        "type": "object",
-                        "properties": {
-                            "page_id": {"type": "string", "description": "Confluence page ID"},
-                            "include_metadata": {
-                                "type": "boolean",
-                                "description": "Whether to include page metadata",
-                                "default": True,
-                            },
+                    },
+                    "required": ["query"],
+                },
+            ),
+            Tool(
+                name="confluence_get_page",
+                description="Get content of a specific Confluence page by ID",
+                inputSchema={
+                    "type": "object",
+                    "properties": {
+                        "page_id": {"type": "string", "description": "Confluence page ID"},
+                        "include_metadata": {
+                            "type": "boolean",
+                            "description": "Whether to include page metadata",
+                            "default": True,
                         },
-                        "required": ["page_id"],
-                    },
-                ),
-                Tool(
-                    name="confluence_get_comments",
-                    description="Get comments for a specific Confluence page",
-                    inputSchema={
-                        "type": "object",
-                        "properties": {"page_id": {"type": "string", "description": "Confluence page ID"}},
-                        "required": ["page_id"],
-                    },
-                ),
-            ]
-        )
+                    },
+                    "required": ["page_id"],
+                },
+            ),
+            Tool(
+                name="confluence_get_comments",
+                description="Get comments for a specific Confluence page",
+                inputSchema={
+                    "type": "object",
+                    "properties": {"page_id": {"type": "string", "description": "Confluence page ID"}},
+                    "required": ["page_id"],
+                },
+            ),
+        ])
+
     if jira_fetcher:
-        tools.extend(
-            [
-                Tool(
-                    name="jira_get_issue", 
-                    description="Get details of a specific Jira issue",
-                    inputSchema={
-                        "type": "object",
-                        "properties": {
-                            "issue_key": {"type": "string", "description": "Jira issue key (e.g., 'PROJ-123')"},
-                            "expand": {"type": "string", "description": "Optional fields to expand", "default": None},
+        tools.extend([
+            Tool(
+                name="jira_get_issue",
+                description="Get details of a specific Jira issue",
+                inputSchema={
+                    "type": "object",
+                    "properties": {
+                        "issue_key": {"type": "string", "description": "Jira issue key (e.g., 'PROJ-123')"},
+                        "expand": {"type": "string", "description": "Optional fields to expand", "default": None},
+                    },
+                    "required": ["issue_key"],
+                },
+            ),
+            Tool(
+                name="jira_search",
+                description="Search Jira issues using JQL",
+                inputSchema={
+                    "type": "object",
+                    "properties": {
+                        "jql": {"type": "string", "description": "JQL query string"},
+                        "fields": {"type": "string", "description": "Comma-separated fields to return", "default": "*all"},
+                        "limit": {
+                            "type": "number",
+                            "description": "Maximum number of results (1-50)",
+                            "default": 10,
+                            "minimum": 1,
+                            "maximum": 50,
                         },
-                        "required": ["issue_key"],
-                    },
-                ),
-                Tool(
-                    name="jira_create_issue",
-                    description="Create a new Jira issue",
-                    inputSchema={
-                        "type": "object",
-                        "properties": {
-                            "project_key": {
-                                "type": "string", 
-                                "description": "The JIRA project key. Never assume what it might be, always ask the user.",
-                            },
-                            "fields": {
-                                "type": "string",
-                                "description": "A valid JSON object of fields to create the issue. It must adhere with Jira API documentation.",
-                            },
+                    },
+                    "required": ["jql"],
+                },
+            ),
+            Tool(
+                name="jira_get_project_issues",
+                description="Get all issues for a specific Jira project",
+                inputSchema={
+                    "type": "object",
+                    "properties": {
+                        "project_key": {"type": "string", "description": "The project key"},
+                        "limit": {
+                            "type": "number",
+                            "description": "Maximum number of results (1-50)",
+                            "default": 10,
+                            "minimum": 1,
+                            "maximum": 50,
                         },
-                        "required": ["project_key", "fields"],
-                    },
-                ),
-                Tool(
-                    name="jira_update_issue",
-                    description="Update an existing Jira issue", 
-                    inputSchema={
-                        "type": "object",
-                        "properties": {
-                            "issue_key": {"type": "string", "description": "Jira issue key"},
-                            "fields": {
-                                "type": "string",
-                                "description": "A valid JSON object of fields to update. It must adhere with Jira API documentation. If there are no specific instructions, assume that most likely it is to update the summary or description.",
-                            },
+                    },
+                    "required": ["project_key"],
+                },
+            ),
+            Tool(
+                name="jira_create_issue",
+                description="Create a new Jira issue",
+                inputSchema={
+                    "type": "object",
+                    "properties": {
+                        "project_key": {"type": "string", "description": "The JIRA project key. Never assume what it might be, always ask the user."},
+                        "fields": {"type": "string", "description": "A valid JSON object of fields to create the issue. It must adhere with Jira API documentation."},
+                    },
+                    "required": ["project_key", "fields"],
+                },
+            ),
+            Tool(
+                name="jira_update_issue",
+                description="Update an existing Jira issue",
+                inputSchema={
+                    "type": "object",
+                    "properties": {
+                        "issue_key": {"type": "string", "description": "Jira issue key"},
+                        "fields": {
+                            "type": "string",
+                            "description": "A valid JSON object of fields to update. It must adhere with Jira API documentation. If there are no specific instructions, assume that most likely it is to update the summary or description.",
                         },
-                        "required": ["issue_key", "fields"],
-                    },
-                ),
-                Tool(
-                    name="jira_search",
-                    description="Search Jira issues using JQL",
-                    inputSchema={
-                        "type": "object",
-                        "properties": {
-                            "jql": {"type": "string", "description": "JQL query string"},
-                            "fields": {
-                                "type": "string",
-                                "description": "Comma-separated fields to return",
-                                "default": "*all",
-                            },
-                            "limit": {
-                                "type": "number",
-                                "description": "Maximum number of results (1-50)",
-                                "default": 10,
-                                "minimum": 1,
-                                "maximum": 50,
-                            },
-                        },
-                        "required": ["jql"],
-                    },
-<<<<<<< HEAD
-                },
-                "required": ["project_key"],
-            },
-        ),
-        Tool(
-            name="jira_create_issue",
-            description="Create a new Jira issue",
-            inputSchema={
-                "type": "object",
-                "properties": {
-                    "project_key": {"type": "string", "description": "Project key (e.g., PROJ)"},
-                    "summary": {"type": "string", "description": "Issue summary"},
-                    "issue_type": {"type": "string", "description": "Issue type (e.g. Bug, Task, Story)"},
-                    "description": {"type": "string", "description": "Issue description", "default": ""},
-                    "fields": {
-                        "type": "object",
-                        "description": "Additional Jira fields in JSON structure (optional)",
-                    },
-                },
-                "required": ["project_key", "summary", "issue_type"],
-            },
-        ),
-        Tool(
-            name="jira_update_issue",
-            description="Update an existing Jira issue",
-            inputSchema={
-                "type": "object",
-                "properties": {
-                    "issue_key": {"type": "string", "description": "Jira issue key (e.g. PROJ-123)"},
-                    "fields": {
-                        "type": "object",
-                        "description": "Issue fields to update in JSON structure (e.g. {'summary': 'New title'})",
-                    },
-                },
-                "required": ["issue_key"],
-            },
-        ),
-        Tool(
-            name="jira_delete_issue",
-            description="Delete an existing Jira issue",
-            inputSchema={
-                "type": "object",
-                "properties": {
-                    "issue_key": {"type": "string", "description": "Jira issue key (e.g. PROJ-123)"},
-                },
-                "required": ["issue_key"],
-            },
-        ),
-    ]
-=======
-                ),
-                Tool(
-                    name="jira_get_project_issues",
-                    description="Get all issues for a specific Jira project",
-                    inputSchema={
-                        "type": "object",
-                        "properties": {
-                            "project_key": {"type": "string", "description": "The project key"},
-                            "limit": {
-                                "type": "number",
-                                "description": "Maximum number of results (1-50)",
-                                "default": 10,
-                                "minimum": 1,
-                                "maximum": 50,
-                            },
-                        },
-                        "required": ["project_key"],
-                    },
-                ),
-            ]
-        )
->>>>>>> ced33848
+                    },
+                    "required": ["issue_key", "fields"],
+                },
+            ),
+            Tool(
+                name="jira_delete_issue",
+                description="Delete an existing Jira issue",
+                inputSchema={
+                    "type": "object",
+                    "properties": {
+                        "issue_key": {"type": "string", "description": "Jira issue key (e.g. PROJ-123)"},
+                    },
+                    "required": ["issue_key"],
+                },
+            ),
+        ])
 
     return tools
 
@@ -423,29 +366,14 @@
             return [TextContent(type="text", text=json.dumps(project_issues, indent=2))]
 
         elif name == "jira_create_issue":
-<<<<<<< HEAD
-            project_key = arguments["project_key"]
-            summary = arguments["summary"]
-            issue_type = arguments["issue_type"]
-            description = arguments.get("description", "")
-            extra_fields = arguments.get("fields", {})
-
-            doc = jira_fetcher.create_issue(
-                project_key=project_key,
-                summary=summary,
-                issue_type=issue_type,
-                description=description,
-                **extra_fields,
-            )
-            result = {"content": doc.page_content, "metadata": doc.metadata}
-            return [TextContent(type="text", text=json.dumps(result, indent=2))]
+            doc = jira_fetcher.create_issue(arguments["project_key"], json.loads(arguments["fields"]))
+            result = json.dumps({"content": doc.page_content, "metadata": doc.metadata}, indent=2)
+            return [TextContent(type="text", text=f"Issue created successfully:\n{result}")]
 
         elif name == "jira_update_issue":
-            issue_key = arguments["issue_key"]
-            fields = arguments.get("fields", {})
-            doc = jira_fetcher.update_issue(issue_key, fields=fields)
-            result = {"content": doc.page_content, "metadata": doc.metadata}
-            return [TextContent(type="text", text=json.dumps(result, indent=2))]
+            doc = jira_fetcher.update_issue(arguments["issue_key"], json.loads(arguments["fields"]))
+            result = json.dumps({"content": doc.page_content, "metadata": doc.metadata}, indent=2)
+            return [TextContent(type="text", text=f"Issue updated successfully:\n{result}")]
 
         elif name == "jira_delete_issue":
             issue_key = arguments["issue_key"]
@@ -453,17 +381,6 @@
             result = {"message": f"Issue {issue_key} has been deleted successfully."}
             return [TextContent(type="text", text=json.dumps(result, indent=2))]
 
-=======
-            doc = jira_fetcher.create_issue(arguments["project_key"], json.loads(arguments["fields"]))
-            result = json.dumps({"content": doc.page_content, "metadata": doc.metadata}, indent=2)
-            return [TextContent(type="text", text=f"Issue created successfully:\n{result}")]
-
-        elif name == "jira_update_issue":
-            doc = jira_fetcher.update_issue(arguments["issue_key"], json.loads(arguments["fields"]))
-            result = json.dumps({"content": doc.page_content, "metadata": doc.metadata}, indent=2)
-            return [TextContent(type="text", text=f"Issue updated successfully:\n{result}")]
->>>>>>> ced33848
-
         raise ValueError(f"Unknown tool: {name}")
 
     except Exception as e:
