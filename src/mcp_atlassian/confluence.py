import logging
import os

from atlassian import Confluence

from .config import ConfluenceConfig
from .document_types import Document
from .preprocessing import TextPreprocessor

# Configure logging
logger = logging.getLogger("mcp-atlassian")


class ConfluenceFetcher:
    """Handles fetching and parsing content from Confluence."""

    def __init__(self):
        url = os.getenv("CONFLUENCE_URL")
        username = os.getenv("CONFLUENCE_USERNAME")
        token = os.getenv("CONFLUENCE_API_TOKEN")

        if not all([url, username, token]):
            raise ValueError("Missing required Confluence environment variables")

        self.config = ConfluenceConfig(url=url, username=username, api_token=token)
        self.confluence = Confluence(
            url=self.config.url,
            username=self.config.username,
            password=self.config.api_token,  # API token is used as password
            cloud=True,
        )
        self.preprocessor = TextPreprocessor(self.config.url, self.confluence)

    def _process_html_content(self, html_content: str, space_key: str) -> tuple[str, str]:
        return self.preprocessor.process_html_content(html_content, space_key)

    def get_spaces(self, start: int = 0, limit: int = 10):
        """Get all available spaces."""
        return self.confluence.get_all_spaces(start=start, limit=limit)

    def get_page_content(self, page_id: str, clean_html: bool = True) -> Document:
        """Get content of a specific page."""
        page = self.confluence.get_page_by_id(page_id=page_id, expand="body.storage,version,space")
        space_key = page.get("space", {}).get("key", "")

        content = page["body"]["storage"]["value"]
        processed_html, processed_markdown = self._process_html_content(content, space_key)

        # Get author information from version
        version = page.get("version", {})
        author = version.get("by", {})

        metadata = {
            "page_id": page_id,
            "title": page["title"],
            "version": version.get("number"),
            "url": f"{self.config.url}/spaces/{space_key}/pages/{page_id}",
            "space_key": space_key,
            "author_name": author.get("displayName"),
            "space_name": page.get("space", {}).get("name", ""),
            "last_modified": version.get("when"),
        }

        return Document(
            page_content=processed_markdown if clean_html else processed_html,
            metadata=metadata,
        )

    def get_page_by_title(self, space_key: str, title: str, clean_html: bool = True) -> Document | None:
        """Get page content by space key and title."""
        try:
            page = self.confluence.get_page_by_title(space=space_key, title=title, expand="body.storage,version")

            if not page:
                return None

            content = page["body"]["storage"]["value"]
            processed_html, processed_markdown = self._process_html_content(content, space_key)

            metadata = {
                "page_id": page["id"],
                "title": page["title"],
                "version": page.get("version", {}).get("number"),
                "space_key": space_key,
                "url": f"{self.config.url}/spaces/{space_key}/pages/{page['id']}",
            }

            return Document(
                page_content=processed_markdown if clean_html else processed_html,
                metadata=metadata,
            )

        except Exception as e:
            logger.error(f"Error fetching page: {str(e)}")
            return None

    def get_space_pages(
        self, space_key: str, start: int = 0, limit: int = 10, clean_html: bool = True
    ) -> list[Document]:
        """Get all pages from a specific space."""
        pages = self.confluence.get_all_pages_from_space(
            space=space_key, start=start, limit=limit, expand="body.storage"
        )

        documents = []
        for page in pages:
            content = page["body"]["storage"]["value"]
            processed_html, processed_markdown = self._process_html_content(content, space_key)

            metadata = {
                "page_id": page["id"],
                "title": page["title"],
                "space_key": space_key,
                "version": page.get("version", {}).get("number"),
                "url": f"{self.config.url}/spaces/{space_key}/pages/{page['id']}",
            }

            documents.append(
                Document(
                    page_content=processed_markdown if clean_html else processed_html,
                    metadata=metadata,
                )
            )

        return documents

    def get_page_comments(self, page_id: str, clean_html: bool = True) -> list[Document]:
        """Get all comments for a specific page."""
        page = self.confluence.get_page_by_id(page_id=page_id, expand="space")
        space_key = page.get("space", {}).get("key", "")
        space_name = page.get("space", {}).get("name", "")

        comments = self.confluence.get_page_comments(content_id=page_id, expand="body.view.value,version", depth="all")[
            "results"
        ]

        comment_documents = []
        for comment in comments:
            body = comment["body"]["view"]["value"]
            processed_html, processed_markdown = self._process_html_content(body, space_key)

            # Get author information from version.by instead of author
            author = comment.get("version", {}).get("by", {})

            metadata = {
                "page_id": page_id,
                "comment_id": comment["id"],
                "last_modified": comment.get("version", {}).get("when"),
                "type": "comment",
                "author_name": author.get("displayName"),
                "space_key": space_key,
                "space_name": space_name,
            }

            comment_documents.append(
                Document(
                    page_content=processed_markdown if clean_html else processed_html,
                    metadata=metadata,
                )
            )

        return comment_documents

    def search(self, cql: str, limit: int = 10) -> list[Document]:
        """Search content using Confluence Query Language (CQL)."""
        try:
            results = self.confluence.cql(cql=cql, limit=limit)
            documents = []

            for result in results.get("results", []):
                content = result.get("content", {})
                if content.get("type") == "page":
                    metadata = {
                        "page_id": content["id"],
                        "title": result["title"],
                        "space": result.get("resultGlobalContainer", {}).get("title"),
                        "url": f"{self.config.url}{result['url']}",
                        "last_modified": result.get("lastModified"),
                        "type": content["type"],
                    }

                    # Use the excerpt as page_content since it's already a good summary
                    documents.append(Document(page_content=result.get("excerpt", ""), metadata=metadata))

            return documents
        except Exception as e:
            logger.error(f"Search failed with error: {str(e)}")
            return []

<<<<<<< HEAD
    def create_page(self, space_key: str, title: str, body: str, parent_id: str = None) -> Document:
        """
        Create a new page in a Confluence space.

        Args:
            space_key: The key of the space
            title: The title of the page
            body: The content of the page in storage format (HTML)
            parent_id: Optional parent page ID

        Returns:
            Document representing the newly created page
        """
        try:
            # Create the page
            page = self.confluence.create_page(
                space=space_key, title=title, body=body, parent_id=parent_id, representation="storage"
            )

            # Return the created page as a Document
            return self.get_page_content(page["id"])
        except Exception as e:
            logger.error(f"Error creating page in space {space_key}: {str(e)}")
            raise

    def update_page(
        self, page_id: str, title: str, body: str, minor_edit: bool = False, version_comment: str = ""
    ) -> Document:
        """
        Update an existing Confluence page.

        Args:
            page_id: The ID of the page to update
            title: The new title of the page
            body: The new content of the page in storage format (HTML)
            minor_edit: Whether this is a minor edit
            version_comment: Optional comment for this version

        Returns:
            Document representing the updated page
        """
        try:
            # Get the current page to get its version number
            current_page = self.confluence.get_page_by_id(page_id=page_id)

            # Update the page
            self.confluence.update_page(
                page_id=page_id, title=title, body=body, minor_edit=minor_edit, version_comment=version_comment
            )

            # Return the updated page as a Document
            return self.get_page_content(page_id)
        except Exception as e:
            logger.error(f"Error updating page {page_id}: {str(e)}")
            raise
=======
    def get_user_contributed_spaces(self, limit: int = 250) -> dict:
        """
        Get spaces the current user has contributed to.

        Args:
            limit: Maximum number of results to return

        Returns:
            Dictionary of space keys to space information
        """
        try:
            # Use CQL to find content the user has contributed to
            cql = "contributor = currentUser() order by lastmodified DESC"
            results = self.confluence.cql(cql=cql, limit=limit)

            # Extract and deduplicate spaces
            spaces = {}
            for result in results.get("results", []):
                space_key = None
                space_name = None

                # Try to extract space from container
                if "resultGlobalContainer" in result:
                    container = result.get("resultGlobalContainer", {})
                    space_name = container.get("title")
                    display_url = container.get("displayUrl", "")
                    if display_url and "/spaces/" in display_url:
                        space_key = display_url.split("/spaces/")[1].split("/")[0]

                # Try to extract from content expandable
                if not space_key and "content" in result and "_expandable" in result["content"]:
                    expandable = result["content"].get("_expandable", {})
                    space_path = expandable.get("space", "")
                    if space_path and space_path.startswith("/rest/api/space/"):
                        space_key = space_path.split("/rest/api/space/")[1]

                # Try to extract from URL
                if not space_key and "url" in result:
                    url = result.get("url", "")
                    if url and url.startswith("/spaces/"):
                        space_key = url.split("/spaces/")[1].split("/")[0]

                # If we found a space key, add it to our dictionary
                if space_key and space_key not in spaces:
                    spaces[space_key] = {"key": space_key, "name": space_name or space_key, "description": ""}

            return spaces
        except Exception as e:
            logger.error(f"Error getting user contributed spaces: {str(e)}")
            return {}
>>>>>>> d300b931
<|MERGE_RESOLUTION|>--- conflicted
+++ resolved
@@ -187,7 +187,6 @@
             logger.error(f"Search failed with error: {str(e)}")
             return []
 
-<<<<<<< HEAD
     def create_page(self, space_key: str, title: str, body: str, parent_id: str = None) -> Document:
         """
         Create a new page in a Confluence space.
@@ -243,7 +242,7 @@
         except Exception as e:
             logger.error(f"Error updating page {page_id}: {str(e)}")
             raise
-=======
+
     def get_user_contributed_spaces(self, limit: int = 250) -> dict:
         """
         Get spaces the current user has contributed to.
@@ -293,5 +292,4 @@
             return spaces
         except Exception as e:
             logger.error(f"Error getting user contributed spaces: {str(e)}")
-            return {}
->>>>>>> d300b931
+            return {}