--- conflicted
+++ resolved
@@ -157,19 +157,8 @@
 {
   "mcpServers": {
     "mcp-atlassian": {
-<<<<<<< HEAD
-      "command": "uv",
-      "description": "Atlassian(Jira, Confluence) tasks",
-      "args": [
-        "--directory",
-        "/path/to/mcp-atlassian",
-        "run",
-        "mcp-atlassian"
-      ],
-=======
       "command": "docker",
       "args": ["run", "--rm", "-i", "mcp/atlassian"],
->>>>>>> ced33848
       "env": {
         "CONFLUENCE_URL": "https://your-domain.atlassian.net/wiki",
         "CONFLUENCE_USERNAME": "your.email@domain.com",
