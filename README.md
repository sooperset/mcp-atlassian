--- conflicted
+++ resolved
@@ -551,12 +551,9 @@
 - `jira_update_issue`: Update an existing issue
 - `jira_transition_issue`: Transition an issue to a new status
 - `jira_add_comment`: Add a comment to an issue
-<<<<<<< HEAD
 - `jira_get_all_projects`: List all Jira projects accessible to the current user
 - `jira_get_project_versions`: List all fix versions for a project
 - `jira_create_version`: Create a new version (fix version) in a Jira project
-=======
->>>>>>> 66875f54
 
 #### Confluence Tools
 
@@ -566,47 +563,16 @@
 - `confluence_update_page`: Update an existing page
 
 <details> <summary>View All Tools</summary>
-<<<<<<< HEAD
-
-| Operation | Jira Tools                    | Confluence Tools               |
-|-----------|-------------------------------|--------------------------------|
-| **Read**  | `jira_search`                 | `confluence_search`            |
-|           | `jira_get_issue`              | `confluence_get_page`          |
-|           | `jira_get_all_projects`       | `confluence_get_page_children` |
-|           | `jira_get_project_issues`     | `confluence_get_comments`      |
-|           | `jira_get_worklog`            | `confluence_get_labels`        |
-|           | `jira_get_transitions`        |                                |
-|           | `jira_search_fields`          |                                |
-|           | `jira_get_agile_boards`       |                                |
-|           | `jira_get_board_issues`       |                                |
-|           | `jira_get_sprints_from_board` |                                |
-|           | `jira_get_sprint_issues`      |                                |
-|           | `jira_get_issue_link_types`   |                                |
-|           | `jira_batch_get_changelogs`*  |                                |
-|           | `jira_get_user_profile`       |                                |
-|           | `jira_download_attachments`   |                                |
-|           | `jira_get_project_versions`   |                                |
-| **Write** | `jira_create_issue`           | `confluence_create_page`       |
-|           | `jira_update_issue`           | `confluence_update_page`       |
-|           | `jira_delete_issue`           | `confluence_delete_page`       |
-|           | `jira_batch_create_issues`    | `confluence_add_label`         |
-|           | `jira_add_comment`            | `confluence_add_comment`       |
-|           | `jira_transition_issue`       |                                |
-|           | `jira_add_worklog`            |                                |
-|           | `jira_link_to_epic`           |                                |
-|           | `jira_create_sprint`          |                                |
-|           | `jira_update_sprint`          |                                |
-|           | `jira_create_issue_link`      |                                |
-|           | `jira_remove_issue_link`      |                                |
-=======
+
 | Operation | Jira Tools                          | Confluence Tools               |
 |-----------|-------------------------------------|--------------------------------|
 | **Read**  | `jira_search`                       | `confluence_search`            |
 |           | `jira_get_issue`                    | `confluence_get_page`          |
-|           | `jira_get_project_issues`           | `confluence_get_page_children` |
-|           | `jira_get_worklog`                  | `confluence_get_comments`      |
-|           | `jira_get_transitions`              | `confluence_get_labels`        |
-|           | `jira_search_fields`                | `confluence_search_user`       |
+|           | `jira_get_all_projects`             | `confluence_get_page_children` |
+|           | `jira_get_project_issues`           | `confluence_get_comments`      |
+|           | `jira_get_worklog`                  | `confluence_get_labels`        |
+|           | `jira_get_transitions`              | `confluence_search_user`       |
+|           | `jira_search_fields`                |                                |
 |           | `jira_get_agile_boards`             |                                |
 |           | `jira_get_board_issues`             |                                |
 |           | `jira_get_sprints_from_board`       |                                |
@@ -630,7 +596,6 @@
 |           | `jira_remove_issue_link`            |                                |
 |           | `jira_create_version`               |                                |
 |           | `jira_batch_create_versions`        |                                |
->>>>>>> 66875f54
 
 *Tool only available on Jira Cloud
 
