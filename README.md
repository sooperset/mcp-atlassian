--- conflicted
+++ resolved
@@ -65,15 +65,12 @@
 
 2. Run the OAuth authorization helper:
    ```bash
-<<<<<<< HEAD
-=======
    uvx mcp-atlassian@latest --oauth-setup
    ```
    This will guide you through the setup process by prompting for the required values (Client ID, Client Secret, etc.).
 
    Alternatively, you can clone the repository and run the script directly:
    ```bash
->>>>>>> 246021f6
    # Clone the repository if you haven't already
    git clone https://github.com/sooperset/mcp-atlassian.git
    cd mcp-atlassian
@@ -83,18 +80,12 @@
      --client-id YOUR_CLIENT_ID \
      --client-secret YOUR_CLIENT_SECRET \
      --redirect-uri "http://localhost:8080/callback" \
-<<<<<<< HEAD
      --scope "read:jira-work write:jira-work read:confluence-space.summary write:confluence-content offline_access"
    ```
 
    > [!IMPORTANT]
    > The `offline_access` scope is required for refresh tokens to work properly. Without this scope, the OAuth setup will fail or tokens will expire quickly.
 
-=======
-     --scope "read:jira-work write:jira-work read:confluence-space.summary write:confluence-content"
-   ```
-
->>>>>>> 246021f6
 3. Follow the browser prompt to authorize the application
 4. After successful authorization, add the displayed environment variables to your .env file
 
@@ -261,11 +252,7 @@
         "ATLASSIAN_OAUTH_CLIENT_ID": "your_client_id",
         "ATLASSIAN_OAUTH_CLIENT_SECRET": "your_client_secret",
         "ATLASSIAN_OAUTH_REDIRECT_URI": "http://localhost:8080/callback",
-<<<<<<< HEAD
         "ATLASSIAN_OAUTH_SCOPE": "read:jira-work write:jira-work read:confluence-space.summary write:confluence-content offline_access",
-=======
-        "ATLASSIAN_OAUTH_SCOPE": "read:jira-work write:jira-work read:confluence-space.summary write:confluence-content",
->>>>>>> 246021f6
         "ATLASSIAN_OAUTH_CLOUD_ID": "your_cloud_id"
       }
     }
