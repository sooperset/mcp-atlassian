--- conflicted
+++ resolved
@@ -58,16 +58,42 @@
 
 You can configure the MCP server using command line arguments. The server supports using either Confluence, Jira, or both services - include only the arguments needed for your use case.
 
-<<<<<<< HEAD
-#### Configuration Variables
-
-**Note:** For all configuration methods, include only the environment variables needed for your services:
-- For Confluence Cloud: Include `CONFLUENCE_URL`, `CONFLUENCE_USERNAME`, and `CONFLUENCE_API_TOKEN`
-- For Confluence Server/Data Center: Include `CONFLUENCE_URL` and `CONFLUENCE_PERSONAL_TOKEN`
-- For Jira Cloud: Include `JIRA_URL`, `JIRA_USERNAME`, and `JIRA_API_TOKEN`
-- For Jira Server/Data Center: Include `JIRA_URL` and `JIRA_PERSONAL_TOKEN`
-- For SSE transport: Add `--transport sse` and `--port` arguments
-- To filter search results: Use `CONFLUENCE_SPACES_FILTER` and `JIRA_PROJECTS_FILTER` to narrow down results
+#### Required Arguments
+
+For Atlassian Cloud:
+```bash
+uvx mcp-atlassian \
+  --confluence-url https://your-company.atlassian.net/wiki \
+  --confluence-username your.email@company.com \
+  --confluence-token your_api_token \
+  --jira-url https://your-company.atlassian.net \
+  --jira-username your.email@company.com \
+  --jira-token your_api_token
+```
+
+For Server/Data Center:
+```bash
+uvx mcp-atlassian \
+  --confluence-url https://confluence.your-company.com \
+  --confluence-personal-token your_token \
+  --jira-url https://jira.your-company.com \
+  --jira-personal-token your_token
+```
+
+> **Note:** You can configure just Confluence, just Jira, or both services. Simply include only the arguments for the service(s) you want to use. For example, to use only Confluence Cloud, you would only need `--confluence-url`, `--confluence-username`, and `--confluence-token`.
+
+#### Optional Arguments
+
+- `--transport`: Choose transport type (`stdio` [default] or `sse`)
+- `--port`: Port number for SSE transport (default: 8000)
+- `--[no-]confluence-ssl-verify`: Toggle SSL verification for Confluence Server/DC
+- `--[no-]jira-ssl-verify`: Toggle SSL verification for Jira Server/DC
+- `--verbose`: Increase logging verbosity (can be used multiple times)
+- `--read-only`: Run in read-only mode (disables all write operations)
+- `--confluence-spaces-filter`: Comma-separated list of space keys to filter Confluence search results (e.g., "DEV,TEAM,DOC")
+- `--jira-projects-filter`: Comma-separated list of project keys to filter Jira search results (e.g., "PROJ,DEV,SUPPORT")
+
+> **Note:** All configuration options can also be set via environment variables. See the `.env.example` file in the repository for the full list of available environment variables.
 
 <details>
 <summary>View all configuration options</summary>
@@ -90,76 +116,39 @@
 | SSL Verify | `*_SSL_VERIFY` | `--[no-]*-ssl-verify` | X | Optional |
 | Transport | - | `--transport stdio\|sse` | Optional | Optional |
 | Port | - | `--port INTEGER` | Required for SSE | Required for SSE |
-
-</details>
-
-#### Quick Start Examples
-=======
-#### Required Arguments
->>>>>>> f6da5274
-
-For Atlassian Cloud:
-```bash
+| Read Only | `READ_ONLY_MODE` | `--read-only` | Optional | Optional |
+
+</details>
+
+#### Example with Optional Arguments
+
+```bash
+# Cloud with filters and SSE transport
 uvx mcp-atlassian \
-<<<<<<< HEAD
-  --confluence-url=https://your.atlassian.net/wiki \
-  --confluence-username=email \
-  --confluence-token=token \
-  --jira-url=https://your.atlassian.net \
-  --jira-username=email \
-  --jira-token=token
-  # Optional filters:
-  # --confluence-spaces-filter=DEV,TEAM,DOC \
-  # --jira-projects-filter=PROJ,DEV,SUPPORT
-
-# For Server/DC (SSE transport)
-uvx mcp-atlassian \
-  --confluence-url=https://confluence.company.com \
-  --confluence-personal-token=token \
-  --jira-url=https://jira.company.com \
-  --jira-personal-token=token \
-  --transport sse \
-  --port 8000
-  # Optional filters:
-  # --confluence-spaces-filter=DEV,TEAM,DOC \
-  # --jira-projects-filter=PROJ,DEV,SUPPORT
-
-# You can also set filters using environment variables:
-# export CONFLUENCE_SPACES_FILTER=DEV,TEAM,DOC
-# export JIRA_PROJECTS_FILTER=PROJ,DEV,SUPPORT
-
-These filters help narrow down search results to the most relevant spaces or projects, improving response quality and performance.
-=======
   --confluence-url https://your-company.atlassian.net/wiki \
   --confluence-username your.email@company.com \
   --confluence-token your_api_token \
   --jira-url https://your-company.atlassian.net \
   --jira-username your.email@company.com \
-  --jira-token your_api_token
-```
->>>>>>> f6da5274
-
-For Server/Data Center:
-```bash
+  --jira-token your_api_token \
+  --confluence-spaces-filter DEV,TEAM,DOC \
+  --jira-projects-filter PROJ,DEV,SUPPORT \
+  --transport sse \
+  --port 8000
+
+# Server/DC with filters and SSL verification disabled
 uvx mcp-atlassian \
   --confluence-url https://confluence.your-company.com \
   --confluence-personal-token your_token \
   --jira-url https://jira.your-company.com \
-  --jira-personal-token your_token
-```
-
-> **Note:** You can configure just Confluence, just Jira, or both services. Simply include only the arguments for the service(s) you want to use. For example, to use only Confluence Cloud, you would only need `--confluence-url`, `--confluence-username`, and `--confluence-token`.
-
-#### Optional Arguments
-
-- `--transport`: Choose transport type (`stdio` [default] or `sse`)
-- `--port`: Port number for SSE transport (default: 8000)
-- `--[no-]confluence-ssl-verify`: Toggle SSL verification for Confluence Server/DC
-- `--[no-]jira-ssl-verify`: Toggle SSL verification for Jira Server/DC
-- `--verbose`: Increase logging verbosity (can be used multiple times)
-- `--read-only`: Run in read-only mode (disables all write operations)
-
-> **Note:** All configuration options can also be set via environment variables. See the `.env.example` file in the repository for the full list of available environment variables.
+  --jira-personal-token your_token \
+  --confluence-spaces-filter DEV,TEAM,DOC \
+  --jira-projects-filter PROJ,DEV,SUPPORT \
+  --no-confluence-ssl-verify \
+  --no-jira-ssl-verify
+```
+
+> **Note:** Filters help narrow down search results to the most relevant spaces or projects, improving response quality and performance.
 
 ## IDE Integration
 
@@ -289,41 +278,11 @@
 2. Navigate to `Features` > `MCP Servers`
 3. Click `Add new MCP server`
 
-<<<<<<< HEAD
-The .env file should contain:
-```env
-# Confluence Cloud
-CONFLUENCE_URL=https://your-domain.atlassian.net/wiki  # Your Confluence cloud URL
-CONFLUENCE_USERNAME=your.email@domain.com              # Your Atlassian account email
-CONFLUENCE_API_TOKEN=your_api_token                    # API token for Confluence
-
-# Optional Confluence filters
-# CONFLUENCE_SPACES_FILTER=DEV,TEAM,DOC                # Optional: Filter Confluence spaces
-
-# Confluence Server/Data Center (alternative to CONFLUENCE_USERNAME and CONFLUENCE_API_TOKEN)
-# CONFLUENCE_URL=https://confluence.your-company.com        # Your Confluence Server/Data Center URL
-# CONFLUENCE_PERSONAL_TOKEN=your_personal_access_token      # Personal Access Token for Confluence Server/Data Center
-# CONFLUENCE_SSL_VERIFY=true                               # Set to 'false' for self-signed certificates
-
-# Jira Cloud
-JIRA_URL=https://your-domain.atlassian.net            # Your Jira cloud URL
-JIRA_USERNAME=your.email@domain.com                   # Your Atlassian account email
-JIRA_API_TOKEN=your_api_token                         # API token for Jira Cloud
-
-# Optional Jira filters
-# JIRA_PROJECTS_FILTER=PROJ,DEV,SUPPORT               # Optional: Filter Jira projects
-
-# Jira Server/Data Center (alternative to JIRA_USERNAME and JIRA_API_TOKEN)
-# JIRA_URL=https://jira.your-company.com              # Your Jira Server/Data Center URL
-# JIRA_PERSONAL_TOKEN=your_personal_access_token      # Personal Access Token for Jira Server/Data Center
-# JIRA_SSL_VERIFY=true                               # Set to 'false' for self-signed certificates
-=======
 For stdio transport:
 ```yaml
 name: mcp-atlassian
 type: command
 command: uvx mcp-atlassian --confluence-url=https://your-company.atlassian.net/wiki --confluence-username=your.email@company.com --confluence-token=your_api_token --jira-url=https://your-company.atlassian.net --jira-username=your.email@company.com --jira-token=your_api_token
->>>>>>> f6da5274
 ```
 
 ![Image](https://github.com/user-attachments/assets/41658cb1-a1ab-4724-89f1-a7a00819947a)
