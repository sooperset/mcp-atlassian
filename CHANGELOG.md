# Changelog

## [Unreleased]

<<<<<<< HEAD
### Added
- Added `batch_create_issues` method to create multiple Jira issues in a single operation
  - Supports validation-only mode for checking issue data before creation
  - Handles partial failures gracefully, continuing with remaining issues
  - Provides detailed error logging for failed issue creations
- Registered `jira_batch_create_issues` as a tool in server.py for batch issue creation
  - Accepts JSON array of issue objects with required and optional fields
  - Supports validation-only mode through tool parameter
  - Returns detailed creation results for each issue
=======
## [0.6.5] - 2025-04-13

### Added
- Added content type inference for Confluence attachments (#252, #242)

### Changed
- Refactored Confluence models into modular directory structure (#251)
- Refactored Jira pydantic models into dedicated package for improved organization (#249)
- Added support for missing standard Jira fields in JiraIssue model (#250, #230)

### Fixed
- Fixed Jira Data Center/Server assignee lookup during issue creation (#248)
- Fixed handling of fixVersions in additional_fields (#247, #241)
>>>>>>> 55ad234b

## [0.6.4] - 2025-04-09

### Fixed
- Improved type restriction for `JiraIssue.requested_fields` and corrected `jira_search` argument description (#227, #226)
- Resolved Windsurf parsing error (#228)

## [0.6.3] - 2025-04-07

### Added
- Added support for Jira timetracking field with proper model field mapping (#217, #213)

### Changed
- Updated documentation to include fixVersions example in jira_create_issue additional_fields parameter (#216)

### Fixed
- Changed components parameter type from array to string for Windsurf compatibility (#215)

## [0.6.2] - 2025-04-05

### Added
- Enhanced component support for Jira issues to allow multiple components when creating tickets (#208, #115)

### Fixed
- Fixed variable scope issue in confluence_get_page_children where local variable 'pages' was not accessible due to improper indentation (#209, #206)

## [0.6.1] - 2025-04-05

### Added
- Return count metadata (`total`, `start_at`, `max_results`) in Jira search results (`jira_search`, `jira_get_project_issues`, `jira_get_epic_issues`) to enable pagination and count-based queries (#203, #164)

## [0.6.0] - 2025-04-05

### Added
- Add pagination support to Jira list tools with new `startAt` parameter for `jira_search`, `jira_get_project_issues`, and `jira_get_epic_issues` (#198)
- Add pytest workflow for automated testing across multiple Python versions (3.10, 3.11, 3.12) (#200)
- Add Smithery deployment and installation support (#194)

### Changed
- Unify pagination parameter names to 'startAt' across Jira tools for better consistency and developer experience (#201)
- Improve configuration documentation and readability in .env.example with clear sections and alternative options (#192)

### Fixed
- Fix model property access in JiraIssue to prevent custom fields from overriding model properties (#199)
- Fix read_resource signature to properly take in an AnyUrl and return str (#195)
- Correct command invocation instructions in README.md to use the `mcp-atlassian` script instead of incorrect `python -m` commands (#197)
- Update server tests for read_resource signature change (#199)

## [0.5.0] - 2025-04-03

### Added
- Add tools to retrieve Jira Agile boards (`jira_get_agile_boards`), sprints (`jira_get_sprints_from_board`), board issues (`jira_get_board_issues`), and sprint issues (`jira_get_sprint_issues`) (#166)
- Implement Jira attachment upload functionality via `jira_update_issue` tool using the `attachments` parameter (#168, #7ad3485)
- Add tool to attach content to Confluence pages (`confluence_attach_content`) (#178)
- Add explicit `MCPAtlassianAuthenticationError` for handling 401/403 authentication errors, providing clearer feedback for expired tokens or permission issues (#190, #183)

### Changed
- Improve custom field handling in `JiraIssue` model to automatically include all fields not explicitly processed under `custom_fields`, making more data accessible (#182)
- Enable basic authentication support (username/API token) for on-premise/Data Center Confluence instances, previously only token auth was explicitly checked (#173)
- General updates and refinements to Jira issue handling logic (#187)

### Fixed
- Parse `fixVersions` field correctly in Jira issues, previously missed (#162)
- Fix JQL error in `list_resources` when user identifier (e.g., email) contains special characters like '@' by properly quoting and escaping the identifier (#180, #172)
- Fix Confluence search (`confluence_search`) and resource reading (`read_resource` for space URIs) when using space keys that require quotes (e.g., personal spaces '~...', reserved CQL words, numeric keys) by adding conditional CQL identifier quoting (#185, #184)
- Fix Python C-level timestamp conversion error ("timestamp too large") when fetching user data from Jira Data Center 9.x instances by using a direct API request bypassing the problematic library parsing (#189, #171)

## [0.4.0] - 2025-03-28

### Added
- Added support for retrieving Jira custom fields via MCP API (#157)
- Added ability to download attachments from JIRA issues (#160)
- Added development environment with devcontainer support (#159)
- Added JiraBoards and get_all_agile_boards tool (#158)

## [0.3.1] - 2025-03-27

### Added
- Added support for Jira and Confluence search filtering (#133)

### Changed
- Refactored utils module into specialized sub-modules for better organization (#154)
- Updated documentation with new MCP setting guidance for Cursor IDE 0.47+ (#153)
- Reduced default logging level to WARNING for better client compatibility (#155)

### Fixed
- Fixed SSLError when using SSL verification bypass option (#150)
- Enabled legacy SSL renegotiation in Python 3.11+ environments

## [0.3.0] - 2025-03-25

### Added
- Added read-only mode to disable write operations
- Added CONTRIBUTING.md with development setup and workflow guidelines

### Enhanced
- Simplified README structure for better clarity
- Improved field parameter handling in jira_search function
- Enhanced documentation with focus on CLI arguments as primary configuration method

### Fixed
- Fixed fields parameter in jira_search function to properly filter returned fields

## [0.2.6] - 2025-03-22

### Added
- Added support for getting Confluence pages in raw format without converting to markdown

### Enhanced
- Enhanced Jira Epic creation with a two-step approach for better field handling
- Enhanced Epic field discovery with improved fallback mechanisms
- Enhanced test script to support test filtering and added new tests for Jira Epic creation

### Fixed
- Fixed SSL verification bypass for self-signed certificates
- Implemented proper SSL verification handling for Confluence and Jira servers

## [0.2.5] - 2025-03-18

### Added
- Added dynamic custom field retrieval in JiraIssue with pattern matching support

### Fixed
- Fixed to allow parent field for all issue types, not just subtasks
- Fixed user identification for Jira Data Center/Server instances with fallback mechanisms
- Fixed pre-commit errors and updated unit tests

## [0.2.4] - 2025-03-17

### Added
- Added support for Jira subtask creation with proper parent relationship handling
- Added method to prepare parent fields for subtasks
- Updated API documentation to include subtask creation guidance

## [0.2.3] - 2025-03-16

### Added
- Added user details retrieval by account ID in ConfluenceClient to support proper user mention handling
- Added Confluence page ancestors functionality for more reliable parent-child relationship tracking
- Added SSE transport support for improved performance and reliability

### Changed
- Refactored markdown conversion to ConfluencePreprocessor class
- Moved markdown_to_confluence_storage function from utils to ConfluencePreprocessor
- Updated documentation with SSE configuration guidance

## [0.2.2] - 2025-03-13

### Added
- Added Confluence get-children-page tool (#98)

### Changed
- Separated Jira and Confluence preprocessing logic for better maintainability (#99)
- Updated README.md with Composer and Agent mode screencaptures (#95, #101)
- Updated README.md with new demo GIF (#93)

### Fixed
- Fixed Confluence update page textcontent issue (#100)

## [0.2.1] - 2025-03-13

### Added
- Added Confluence Server/Data Center support with Personal Access Token authentication
- Added Confluence page delete tool

### Fixed
- Fixed error with confluence_delete_page function
- Fixed handling of 'fields' attribute error in Jira fetcher
- Removed duplicate content field in Confluence page metadata
- Improved Confluence search functionality
- Added Docker installation instructions

## [0.2.0] - 2025-03-12

### Changed
- Major refactoring of Atlassian integration components into modular mixin classes
- Added Pydantic models for type-safe API responses
- Enhanced unit tests with better mocks and fixtures
- Added support for testing with real API data

### Fixed
- Fixed Jira transition API type handling errors
- Improved handling of different status formats in update methods
- Added robust handling for missing fields in Jira search responses
- Enhanced field parsing and automatic field expansion

## [0.1.16] - 2025-03-09

### Fixed
- Fixed authentication for Jira Server/Data Center deployments
- Modified environment variable check to properly support Server/Data Center

## [0.1.15] - 2025-03-08

### Added
- Added Jira Server/Data Center support with Personal Access Token authentication
- Added new Jira worklog tools for time tracking and estimate management
- Added tools for Jira status transitions: `jira_get_transitions` and `jira_transition_issue`
- Added comprehensive Epic linking support with `jira_link_to_epic` and `jira_get_epic_issues` tools
- Implemented dynamic Jira field discovery for Epic-related fields
- Added SSL verification option for on-premise Jira installations
- Added support for bidirectional Markdown-Jira markup conversion

### Changed
- Enhanced Epic linking with support for different Jira configurations
- Improved JSON serialization and result formatting in Atlassian tool methods
- Simplified Markdown to Jira conversion using TextPreprocessor
- Standardized result formatting across different tool methods

### Fixed
- Fixed Jira status updates to respect workflow rules by using transitions
- Fixed Epic creation with dynamic field discovery across different Jira instances
- Fixed Jira comments and issue descriptions to properly convert Markdown syntax
- Improved error handling in transition_issue with detailed logging
- Enhanced numbered list handling for proper rendering in Jira
- Implemented direct HTTP approach for issue transitions for better compatibility

## [0.1.14] - 2025-03-05

### Fixed
- Changed `md2conf` dependency to `markdown-to-confluence`

## [0.1.13] - 2025-03-05

### Fixed
- Added missing `md2conf` dependency to fix ModuleNotFoundError

## [0.1.12] - 2025-03-04

### Added
- Added Confluence page creation and update capabilities with markdown-to-confluence support
- Enhanced resource and tool descriptions with more context and examples

## [0.1.11] - 2025-03-03

### Added
- Added support for setting and updating assignee in Jira issues
- Added Jira comment functionality and enhanced get_issue with comment support
- Enhanced resource filtering to focus on user-contributed content

## [0.1.10] - 2025-02-22

### Added
- Added CLI support with click for configurable server initialization
- Support environment variable loading from .env file
- Implement flexible configuration via command-line options

## [0.1.9] - 2025-02-21

### Added
- Added GitHub Actions workflow for linting
- Added comprehensive test coverage for Confluence and Jira services
- Added new Jira tools: create_issue, update_issue, delete_issue
- Added Cursor IDE configuration documentation

### Changed
- Enhanced Jira issue management methods with improved error handling
- Updated installation instructions with detailed configuration examples

### Fixed
- Fixed URL generation in Confluence methods by removing '/wiki' prefix
- Improved environment variable handling in configuration

## [0.1.8] - 2025-02-16

### Added
- Added Docker support with multi-stage build
- Added Smithery configuration for deployment

### Fixed
- Fixed Jira date parsing for various timezone formats
- Fixed document types import error
- Updated logging configuration

## [0.1.7] - 2024-12-20

### Changed
- Optimized Confluence search performance by removing individual page fetching
- Updated search results format to use pre-generated excerpts

## [0.1.6] - 2025-12-19

### Changed
- Lowered minimum Python version requirement from 3.13 to 3.10 for broader compatibility

## [0.1.5] - 2024-12-19

### Fixed
- Aligned comment metadata keys in Confluence comments endpoint
- Fixed handling of nested structure in Confluence spaces response
- Updated README.md with improved documentation

## [0.1.0] - 2024-12-04<|MERGE_RESOLUTION|>--- conflicted
+++ resolved
@@ -2,7 +2,6 @@
 
 ## [Unreleased]
 
-<<<<<<< HEAD
 ### Added
 - Added `batch_create_issues` method to create multiple Jira issues in a single operation
   - Supports validation-only mode for checking issue data before creation
@@ -12,7 +11,7 @@
   - Accepts JSON array of issue objects with required and optional fields
   - Supports validation-only mode through tool parameter
   - Returns detailed creation results for each issue
-=======
+
 ## [0.6.5] - 2025-04-13
 
 ### Added
@@ -26,7 +25,6 @@
 ### Fixed
 - Fixed Jira Data Center/Server assignee lookup during issue creation (#248)
 - Fixed handling of fixVersions in additional_fields (#247, #241)
->>>>>>> 55ad234b
 
 ## [0.6.4] - 2025-04-09
 
