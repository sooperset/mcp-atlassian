# Changelog

## [Unreleased]

<<<<<<< HEAD
- added `jira_create_sprint`

=======
>>>>>>> c2bcea40
## [0.6.4] - 2025-04-09

### Fixed
- Improved type restriction for `JiraIssue.requested_fields` and corrected `jira_search` argument description (#227, #226)
- Resolved Windsurf parsing error (#228)

## [0.6.3] - 2025-04-07

### Added
- Added support for Jira timetracking field with proper model field mapping (#217, #213)

### Changed
- Updated documentation to include fixVersions example in jira_create_issue additional_fields parameter (#216)

### Fixed
- Changed components parameter type from array to string for Windsurf compatibility (#215)

## [0.6.2] - 2025-04-05

### Added
- Enhanced component support for Jira issues to allow multiple components when creating tickets (#208, #115)

### Fixed
- Fixed variable scope issue in confluence_get_page_children where local variable 'pages' was not accessible due to improper indentation (#209, #206)

## [0.6.1] - 2025-04-05

### Added
- Return count metadata (`total`, `start_at`, `max_results`) in Jira search results (`jira_search`, `jira_get_project_issues`, `jira_get_epic_issues`) to enable pagination and count-based queries (#203, #164)

## [0.6.0] - 2025-04-05

### Added
- Add pagination support to Jira list tools with new `startAt` parameter for `jira_search`, `jira_get_project_issues`, and `jira_get_epic_issues` (#198)
- Add pytest workflow for automated testing across multiple Python versions (3.10, 3.11, 3.12) (#200)
- Add Smithery deployment and installation support (#194)

### Changed
- Unify pagination parameter names to 'startAt' across Jira tools for better consistency and developer experience (#201)
- Improve configuration documentation and readability in .env.example with clear sections and alternative options (#192)

### Fixed
- Fix model property access in JiraIssue to prevent custom fields from overriding model properties (#199)
- Fix read_resource signature to properly take in an AnyUrl and return str (#195)
- Correct command invocation instructions in README.md to use the `mcp-atlassian` script instead of incorrect `python -m` commands (#197)
- Update server tests for read_resource signature change (#199)

## [0.5.0] - 2025-04-03

### Added
- Add tools to retrieve Jira Agile boards (`jira_get_agile_boards`), sprints (`jira_get_sprints_from_board`), board issues (`jira_get_board_issues`), and sprint issues (`jira_get_sprint_issues`) (#166)
- Implement Jira attachment upload functionality via `jira_update_issue` tool using the `attachments` parameter (#168, #7ad3485)
- Add tool to attach content to Confluence pages (`confluence_attach_content`) (#178)
- Add explicit `MCPAtlassianAuthenticationError` for handling 401/403 authentication errors, providing clearer feedback for expired tokens or permission issues (#190, #183)

### Changed
- Improve custom field handling in `JiraIssue` model to automatically include all fields not explicitly processed under `custom_fields`, making more data accessible (#182)
- Enable basic authentication support (username/API token) for on-premise/Data Center Confluence instances, previously only token auth was explicitly checked (#173)
- General updates and refinements to Jira issue handling logic (#187)

### Fixed
- Parse `fixVersions` field correctly in Jira issues, previously missed (#162)
- Fix JQL error in `list_resources` when user identifier (e.g., email) contains special characters like '@' by properly quoting and escaping the identifier (#180, #172)
- Fix Confluence search (`confluence_search`) and resource reading (`read_resource` for space URIs) when using space keys that require quotes (e.g., personal spaces '~...', reserved CQL words, numeric keys) by adding conditional CQL identifier quoting (#185, #184)
- Fix Python C-level timestamp conversion error ("timestamp too large") when fetching user data from Jira Data Center 9.x instances by using a direct API request bypassing the problematic library parsing (#189, #171)

## [0.4.0] - 2025-03-28

### Added
- Added support for retrieving Jira custom fields via MCP API (#157)
- Added ability to download attachments from JIRA issues (#160)
- Added development environment with devcontainer support (#159)
- Added JiraBoards and get_all_agile_boards tool (#158)

## [0.3.1] - 2025-03-27

### Added
- Added support for Jira and Confluence search filtering (#133)

### Changed
- Refactored utils module into specialized sub-modules for better organization (#154)
- Updated documentation with new MCP setting guidance for Cursor IDE 0.47+ (#153)
- Reduced default logging level to WARNING for better client compatibility (#155)

### Fixed
- Fixed SSLError when using SSL verification bypass option (#150)
- Enabled legacy SSL renegotiation in Python 3.11+ environments

## [0.3.0] - 2025-03-25

### Added
- Added read-only mode to disable write operations
- Added CONTRIBUTING.md with development setup and workflow guidelines

### Enhanced
- Simplified README structure for better clarity
- Improved field parameter handling in jira_search function
- Enhanced documentation with focus on CLI arguments as primary configuration method

### Fixed
- Fixed fields parameter in jira_search function to properly filter returned fields

## [0.2.6] - 2025-03-22

### Added
- Added support for getting Confluence pages in raw format without converting to markdown

### Enhanced
- Enhanced Jira Epic creation with a two-step approach for better field handling
- Enhanced Epic field discovery with improved fallback mechanisms
- Enhanced test script to support test filtering and added new tests for Jira Epic creation

### Fixed
- Fixed SSL verification bypass for self-signed certificates
- Implemented proper SSL verification handling for Confluence and Jira servers

## [0.2.5] - 2025-03-18

### Added
- Added dynamic custom field retrieval in JiraIssue with pattern matching support

### Fixed
- Fixed to allow parent field for all issue types, not just subtasks
- Fixed user identification for Jira Data Center/Server instances with fallback mechanisms
- Fixed pre-commit errors and updated unit tests

## [0.2.4] - 2025-03-17

### Added
- Added support for Jira subtask creation with proper parent relationship handling
- Added method to prepare parent fields for subtasks
- Updated API documentation to include subtask creation guidance

## [0.2.3] - 2025-03-16

### Added
- Added user details retrieval by account ID in ConfluenceClient to support proper user mention handling
- Added Confluence page ancestors functionality for more reliable parent-child relationship tracking
- Added SSE transport support for improved performance and reliability

### Changed
- Refactored markdown conversion to ConfluencePreprocessor class
- Moved markdown_to_confluence_storage function from utils to ConfluencePreprocessor
- Updated documentation with SSE configuration guidance

## [0.2.2] - 2025-03-13

### Added
- Added Confluence get-children-page tool (#98)

### Changed
- Separated Jira and Confluence preprocessing logic for better maintainability (#99)
- Updated README.md with Composer and Agent mode screencaptures (#95, #101)
- Updated README.md with new demo GIF (#93)

### Fixed
- Fixed Confluence update page textcontent issue (#100)

## [0.2.1] - 2025-03-13

### Added
- Added Confluence Server/Data Center support with Personal Access Token authentication
- Added Confluence page delete tool

### Fixed
- Fixed error with confluence_delete_page function
- Fixed handling of 'fields' attribute error in Jira fetcher
- Removed duplicate content field in Confluence page metadata
- Improved Confluence search functionality
- Added Docker installation instructions

## [0.2.0] - 2025-03-12

### Changed
- Major refactoring of Atlassian integration components into modular mixin classes
- Added Pydantic models for type-safe API responses
- Enhanced unit tests with better mocks and fixtures
- Added support for testing with real API data

### Fixed
- Fixed Jira transition API type handling errors
- Improved handling of different status formats in update methods
- Added robust handling for missing fields in Jira search responses
- Enhanced field parsing and automatic field expansion

## [0.1.16] - 2025-03-09

### Fixed
- Fixed authentication for Jira Server/Data Center deployments
- Modified environment variable check to properly support Server/Data Center

## [0.1.15] - 2025-03-08

### Added
- Added Jira Server/Data Center support with Personal Access Token authentication
- Added new Jira worklog tools for time tracking and estimate management
- Added tools for Jira status transitions: `jira_get_transitions` and `jira_transition_issue`
- Added comprehensive Epic linking support with `jira_link_to_epic` and `jira_get_epic_issues` tools
- Implemented dynamic Jira field discovery for Epic-related fields
- Added SSL verification option for on-premise Jira installations
- Added support for bidirectional Markdown-Jira markup conversion

### Changed
- Enhanced Epic linking with support for different Jira configurations
- Improved JSON serialization and result formatting in Atlassian tool methods
- Simplified Markdown to Jira conversion using TextPreprocessor
- Standardized result formatting across different tool methods

### Fixed
- Fixed Jira status updates to respect workflow rules by using transitions
- Fixed Epic creation with dynamic field discovery across different Jira instances
- Fixed Jira comments and issue descriptions to properly convert Markdown syntax
- Improved error handling in transition_issue with detailed logging
- Enhanced numbered list handling for proper rendering in Jira
- Implemented direct HTTP approach for issue transitions for better compatibility

## [0.1.14] - 2025-03-05

### Fixed
- Changed `md2conf` dependency to `markdown-to-confluence`

## [0.1.13] - 2025-03-05

### Fixed
- Added missing `md2conf` dependency to fix ModuleNotFoundError

## [0.1.12] - 2025-03-04

### Added
- Added Confluence page creation and update capabilities with markdown-to-confluence support
- Enhanced resource and tool descriptions with more context and examples

## [0.1.11] - 2025-03-03

### Added
- Added support for setting and updating assignee in Jira issues
- Added Jira comment functionality and enhanced get_issue with comment support
- Enhanced resource filtering to focus on user-contributed content

## [0.1.10] - 2025-02-22

### Added
- Added CLI support with click for configurable server initialization
- Support environment variable loading from .env file
- Implement flexible configuration via command-line options

## [0.1.9] - 2025-02-21

### Added
- Added GitHub Actions workflow for linting
- Added comprehensive test coverage for Confluence and Jira services
- Added new Jira tools: create_issue, update_issue, delete_issue
- Added Cursor IDE configuration documentation

### Changed
- Enhanced Jira issue management methods with improved error handling
- Updated installation instructions with detailed configuration examples

### Fixed
- Fixed URL generation in Confluence methods by removing '/wiki' prefix
- Improved environment variable handling in configuration

## [0.1.8] - 2025-02-16

### Added
- Added Docker support with multi-stage build
- Added Smithery configuration for deployment

### Fixed
- Fixed Jira date parsing for various timezone formats
- Fixed document types import error
- Updated logging configuration

## [0.1.7] - 2024-12-20

### Changed
- Optimized Confluence search performance by removing individual page fetching
- Updated search results format to use pre-generated excerpts

## [0.1.6] - 2025-12-19

### Changed
- Lowered minimum Python version requirement from 3.13 to 3.10 for broader compatibility

## [0.1.5] - 2024-12-19

### Fixed
- Aligned comment metadata keys in Confluence comments endpoint
- Fixed handling of nested structure in Confluence spaces response
- Updated README.md with improved documentation

## [0.1.0] - 2024-12-04<|MERGE_RESOLUTION|>--- conflicted
+++ resolved
@@ -1,12 +1,8 @@
 # Changelog
 
 ## [Unreleased]
-
-<<<<<<< HEAD
 - added `jira_create_sprint`
 
-=======
->>>>>>> c2bcea40
 ## [0.6.4] - 2025-04-09
 
 ### Fixed
